/*
 * Pound - the reverse-proxy load-balancer
 * Copyright (C) 2002-2010 Apsis GmbH
 * Copyright (C) 2018-2024 Sergey Poznyakoff
 *
 * Pound is free software; you can redistribute it and/or modify
 * it under the terms of the GNU General Public License as published by
 * the Free Software Foundation; either version 3 of the License, or
 * (at your option) any later version.
 *
 * Pound is distributed in the hope that it will be useful,
 * but WITHOUT ANY WARRANTY; without even the implied warranty of
 * MERCHANTABILITY or FITNESS FOR A PARTICULAR PURPOSE.  See the
 * GNU General Public License for more details.
 *
 * You should have received a copy of the GNU General Public License
 * along with pound.  If not, see <http://www.gnu.org/licenses/>.
 */

#include "pound.h"
#include "extern.h"
#include "resolver.h"
#include <openssl/x509v3.h>
#include <assert.h>
#include <dirent.h>
#include <sys/stat.h>


/*
 * Scanner
 */

/* Token types: */
enum
  {
    T__BASE = 256,
    T_IDENT = T__BASE, /* Identifier */
    T_NUMBER,          /* Decimal number */
    T_STRING,          /* Quoted string */
    T_LITERAL,         /* Unquoted literal */
    T__END,
    T_ERROR = T__END,  /* Erroneous or malformed token */
  };

typedef unsigned TOKENMASK;

#define T_BIT(t) ((TOKENMASK)1<<((t)-T__BASE))
#define T_MASK_ISSET(m,t) ((m) & T_BIT(t))
#define T_ANY 0 /* any token, including newline */
/* Unquoted character sequence */
#define T_UNQ (T_BIT (T_IDENT) | T_BIT (T_NUMBER) | T_BIT (T_LITERAL))

/* Token structure */
struct token
{
  int type;
  char *str;
  struct locus_range locus;
};

/*
 * Return a static string describing the given type.
 * Note, that in addition to the types defined above, this function returns
 * meaningful description for all possible ASCII characters.
 */
static char const *
token_type_str (unsigned type)
{
  static char buf[6];
  switch (type)
    {
    case T_IDENT:
      return "identifier";

    case T_STRING:
      return "quoted string";

    case T_NUMBER:
      return "number";

    case T_LITERAL:
      return "literal";

    case '\n':
      return "end of line";

    case '\t':
      return "'\\t'";

    case '\\':
      return "'\\'";

    case '\"':
      return "'\"'";
    }

  if (isprint (type))
    {
      buf[0] = buf[2] = '\'';
      buf[1] = type;
      buf[3] = 0;
    }
  else if (iscntrl (type))
    {
      buf[0] = '^';
      buf[1] = type ^ 0100;
      buf[2] = 0;
    }
  else
    {
      buf[5] = 0;
      buf[4] = (type & 7) + '0';
      type >>= 3;
      buf[3] = (type & 7) + '0';
      type >>= 3;
      buf[2] = (type & 7) + '0';
      buf[1] = '0';
      buf[0] = '\\';
    }
  return buf;
}

static size_t
token_mask_str (TOKENMASK mask, char *buf, size_t size)
{
  unsigned i = 0;
  char *q = buf, *end = buf + size - 1;

  for (i = T__BASE; i < T__END; i++)
    {
      if (mask & T_BIT (i))
	{
	  char const *s;

	  mask &= ~T_BIT (i);
	  if (q > buf)
	    {
	      if (mask)
		{
		  if (end - q <= 2)
		    break;
		  *q++ = ',';
		  *q++ = ' ';
		}
	      else
		{
		  if (end - q <= 4)
		    break;
		  strcpy (q, " or ");
		  q += 4;
		}
	    }
	  s = token_type_str (i);
	  while (*s && q < end)
	    {
	      *q++ = *s++;
	    }
	}
    }
  *q = 0;
  return q - buf;
}

/*
 * Buffer size for token buffer used as input to token_mask_str.  This takes
 * into account only T_.* types above, as returned by token_type_str.
 *
 * Be sure to update this constant if you change anything above.
 */
#define MAX_TOKEN_BUF_SIZE 45


struct kwtab
{
  char const *name;
  int tok;
};

static int
kw_to_tok (struct kwtab *kwt, char const *name, int ci, int *retval)
{
  for (; kwt->name; kwt++)
    if ((ci ? strcasecmp : strcmp) (kwt->name, name) == 0)
      {
	*retval = kwt->tok;
	return 0;
      }
  return -1;
}

static char const *
kw_to_str (struct kwtab *kwt, int t)
{
  for (; kwt->name; kwt++)
    if (kwt->tok == t)
      break;
  return kwt->name;
}

#define MAX_PUTBACK 3

/* Input stream */
struct input
{
  struct input *prev;             /* Previous input in stack. */

  FILE *file;                     /* Input file. */
  ino_t ino;
  dev_t devno;

  struct locus_point locus;       /* Current location */
  int prev_col;                   /* Last column in the previous line. */
  struct token token;             /* Current token. */
  struct token putback[MAX_PUTBACK]; /* Putback space */
  int putback_index;              /* Index of the next free slot in putback */

  /* Input buffer: */
  struct stringbuf buf;
};

static void
stringbuf_format_locus_point (struct stringbuf *sb, struct locus_point const *loc)
{
  stringbuf_printf (sb, "%s:%d", loc->filename, loc->line);
  if (loc->col)
    stringbuf_printf (sb, ".%d", loc->col);
}

static int
same_file (struct locus_point const *a, struct locus_point const *b)
{
  return a->filename == b->filename
	 || (a->filename && b->filename && strcmp (a->filename, b->filename) == 0);
}

static void
stringbuf_format_locus_range (struct stringbuf *sb, struct locus_range const *range)
{
  stringbuf_format_locus_point (sb, &range->beg);
  if (range->end.filename)
    {
      if (!same_file (&range->beg, &range->end))
	{
	  stringbuf_add_char (sb, '-');
	  stringbuf_format_locus_point (sb, &range->end);
	}
      else if (range->beg.line != range->end.line)
	{
	  stringbuf_add_char (sb, '-');
	  stringbuf_printf (sb, "%d", range->end.line);
	  if (range->end.col)
	    stringbuf_printf (sb, ".%d", range->end.col);
	}
      else if (range->beg.col && range->beg.col != range->end.col)
	{
	  stringbuf_add_char (sb, '-');
	  stringbuf_printf (sb, "%d", range->end.col);
	}
    }
}

static void
vconf_error_at_locus_range (struct locus_range const *loc, char const *fmt, va_list ap)
{
  struct stringbuf sb;

  xstringbuf_init (&sb);
  if (loc)
    {
      stringbuf_format_locus_range (&sb, loc);
      stringbuf_add_string (&sb, ": ");
    }
  stringbuf_vprintf (&sb, fmt, ap);
  logmsg (LOG_ERR, "%s", sb.base);
  stringbuf_free (&sb);
}

static void
conf_error_at_locus_range (struct locus_range const *loc, char const *fmt, ...)
{
  va_list ap;
  va_start (ap, fmt);
  vconf_error_at_locus_range (loc, fmt, ap);
  va_end (ap);
}

static void
vconf_error_at_locus_point (struct locus_point const *loc, char const *fmt, va_list ap)
{
  struct stringbuf sb;

  xstringbuf_init (&sb);
  if (loc)
    {
      stringbuf_format_locus_point (&sb, loc);
      stringbuf_add_string (&sb, ": ");
    }
  stringbuf_vprintf (&sb, fmt, ap);
  logmsg (LOG_ERR, "%s", sb.base);
  stringbuf_free (&sb);
}

static void
conf_error_at_locus_point (struct locus_point const *loc, char const *fmt, ...)
{
  va_list ap;
  va_start (ap, fmt);
  vconf_error_at_locus_point (loc, fmt, ap);
  va_end (ap);
}

static void
regcomp_error_at_locus_range (struct locus_range const *loc, GENPAT rx,
			      char const *expr)
{
  size_t off;
  char const *errmsg = genpat_error (rx, &off);

  if (off)
    conf_error_at_locus_range (loc, "%s at byte %zu", errmsg, off);
  else
    conf_error_at_locus_range (loc, "%s", errmsg);
  if (expr)
    conf_error_at_locus_range (loc, "regular expression: %s", expr);
}

static void
openssl_error_at_locus_range (struct locus_range const *loc,
			      char const *filename, char const *msg)
{
  unsigned long n = ERR_get_error ();
  if (filename)
    conf_error_at_locus_range (loc, "%s: %s: %s", filename, msg,
			       ERR_error_string (n, NULL));
  else
    conf_error_at_locus_range (loc, "%s: %s", msg, ERR_error_string (n, NULL));

  if ((n = ERR_get_error ()) != 0)
    {
      do
	{
	  conf_error_at_locus_range (loc, "%s", ERR_error_string (n, NULL));
	}
      while ((n = ERR_get_error ()) != 0);
    }
}

struct name_list
{
  struct name_list *next;
  char name[1];
};

static struct name_list *name_list;

static char const *
pathname_alloc (char const *dir, char const *name)
{
  struct name_list *np;
  size_t dirlen = 0;

  /* Ignore the directory if the filename is absolute. */
  if (name[0] == '/')
    dir = NULL;

  if (dir)
    dirlen = strlen (dir) + 1;

  np = xmalloc (sizeof (*np) + dirlen + strlen (name));
  if (dir)
    {
      strcpy (np->name, dir);
      np->name[dirlen-1] = '/';
    }
  strcpy (np->name + dirlen, name);
  np->next = name_list;
  name_list = np;
  return np->name;
}

//FIXME
#if 0
static char const *
name_alloc (char const *name)
{
  struct name_list *np;
  np = xmalloc (sizeof (*np) + strlen (name));
  strcpy (np->name, name);
  np->next = name_list;
  name_list = np;
  return np->name;
}

static void
name_list_free (void)
{
  while (name_list)
    {
      struct name_list *next = name_list->next;
      free (name_list);
      name_list = next;
    }
}
#endif

typedef DLIST_HEAD (, workdir) WORKDIR_HEAD;

static WORKDIR_HEAD workdir_head = DLIST_HEAD_INITIALIZER (workdir_head);

static char *
xgetcwd (void)
{
  char *buf = NULL;
  size_t size = 0;

  for (;;)
    {
      buf = x2nrealloc (buf, &size, 1);
      if (getcwd (buf, size) != NULL)
	break;
      if (errno != ERANGE)
	{
	  logmsg (LOG_CRIT, "getcwd: %s", strerror (errno));
	  exit (1);
	}
    }
  return buf;
}

static WORKDIR *
workdir_get (char const *name)
{
  WORKDIR *wp;
  char *cwd = NULL;
  int fd;

  if (name == NULL)
    {
      cwd = xgetcwd ();
      name = cwd;
    }

  DLIST_FOREACH (wp, &workdir_head, link)
    if (strcmp (wp->name, name) == 0)
      {
	wp->refcount++;
	free (cwd);
	return wp;
      }

  if (cwd)
    fd = AT_FDCWD;
  else if ((fd = open (name, O_RDONLY | O_NONBLOCK | O_DIRECTORY)) == -1)
    {
      int ec = errno;
      free (cwd);
      errno = ec;
      return NULL;
    }

  wp = xzalloc (sizeof (*wp) + strlen (name));
  strcpy (wp->name, name);
  wp->refcount = 1;
  wp->fd = fd;
  DLIST_PUSH (&workdir_head, wp, link);
  free (cwd);
  return wp;
}

static inline WORKDIR *
workdir_ref (WORKDIR *wd)
{
  wd->refcount++;
  return wd;
}

static inline void
workdir_unref (WORKDIR *wd)
{
  if (wd)
    {
      assert (wd->refcount > 0);
      wd->refcount--;
    }
}

static int
workdir_free (WORKDIR *wd)
{
  if (wd->refcount == 0)
    {
      DLIST_REMOVE (&workdir_head, wd, link);
      if (wd->fd != AT_FDCWD)
	close (wd->fd);
      free (wd);
      return 0;
    }
  return 1;
}

static int
workdir_cleanup (void)
{
  WORKDIR *wd, *tmp;
  int cwd = -1;
  DLIST_FOREACH_SAFE (wd, tmp, &workdir_head, link)
    {
      if (workdir_free (wd))
	{
	  if (wd->fd == AT_FDCWD && (root_jail || daemonize))
	    {
	      if (cwd == -1)
		{
		  int fd = openat (wd->fd, ".",
				   O_RDONLY | O_NONBLOCK | O_DIRECTORY);
		  if (fd == -1)
		    {
		      logmsg (LOG_CRIT,
			      "can't open current working directory: %s",
			      strerror (errno));
		      return -1;
		    }
		  cwd = fd;
		}
	      wd->fd = cwd;
	    }
	}
    }
  return 0;
}

static char const *include_dir = SYSCONFDIR;
static WORKDIR *include_wd;

static WORKDIR *
get_include_wd_at_locus_range (struct locus_range *locus)
{
  if (!include_wd)
    {
      include_wd = workdir_get (include_dir);
      if (!include_wd)
	conf_error_at_locus_range (locus,
				   "can't open include directory %s: %s",
				   include_dir,
				   strerror (errno));
    }
  return include_wd;
}

static struct locus_range *last_token_locus_range (void);

static WORKDIR *
get_include_wd (void)
{
  return get_include_wd_at_locus_range (last_token_locus_range ());
}

FILE *
fopen_wd (WORKDIR *wd, const char *filename)
{
  int fd;
  int dirfd = AT_FDCWD;

  if (!wd)
    wd = include_wd;
  if (wd)
    dirfd = wd->fd;
  if ((fd = openat (dirfd, filename, O_RDONLY)) == -1)
    return NULL;
  return fdopen (fd, "r");
}

static FILE *
fopen_include (const char *filename)
{
  WORKDIR *wd = get_include_wd ();
  if (!wd)
    return NULL;
  return fopen_wd (wd, filename);
}

void
fopen_error (int pri, int ec, WORKDIR *wd, const char *filename,
	     struct locus_range *loc)
{
  if (filename[0] == '/' || wd == NULL)
    conf_error_at_locus_range (loc, "can't open %s: %s",
			       filename, strerror (ec));
  else
    conf_error_at_locus_range (loc, "can't open %s/%s: %s",
			       wd->name, filename, strerror (ec));
}

/*
 * Input scanner.
 */
static struct input *
input_close (struct input *input)
{
  struct input *prev = NULL;
  if (input)
    {
      prev = input->prev;
      fclose (input->file);
      stringbuf_free (&input->buf);
      free (input);
    }
  return prev;
}

static struct input *
input_open (char const *filename, struct stat *st)
{
  struct input *input;

  input = xmalloc (sizeof (*input));
  memset (input, 0, sizeof (*input));
  if ((input->file = fopen_include (filename)) == 0)
    {
      logmsg (LOG_ERR, "can't open %s: %s", filename, strerror (errno));
      free (input);
      return NULL;
    }
  input->ino = st->st_ino;
  input->devno = st->st_dev;
  if (include_wd == NULL || include_wd->fd == AT_FDCWD)
    input->locus.filename = xstrdup (filename);
  else
    input->locus.filename = pathname_alloc (include_wd->name, filename);
  input->locus.line = 1;
  input->locus.col = 0;
  return input;
}

static inline int
input_getc (struct input *input)
{
  int c = fgetc (input->file);
  if (c == '\n')
    {
      input->locus.line++;
      input->prev_col = input->locus.col;
      input->locus.col = 0;
    }
  else if (c == '\t')//FIXME
    input->locus.col += 8;
  else if (c != EOF)
    input->locus.col++;
  return c;
}

static void
input_ungetc (struct input *input, int c)
{
  if (c != EOF)
    {
      ungetc (c, input->file);
      if (c == '\n')
	{
	  input->locus.line--;
	  input->locus.col = input->prev_col;
	}
      else
	input->locus.col--;
    }
}

#define is_ident_start(c) (isalpha (c) || c == '_')
#define is_ident_cont(c) (is_ident_start (c) || isdigit (c))

int
input_gettkn (struct input *input, struct token **tok)
{
  int c;

  stringbuf_reset (&input->buf);

  if (input->putback_index > 0)
    {
      input->token = input->putback[--input->putback_index];
      if (input->token.str != NULL)
	{
	  stringbuf_add_string (&input->buf, input->token.str);
	  free (input->token.str);
	  input->token.str = stringbuf_finish (&input->buf);
	}
      *tok = &input->token;
      return input->token.type;
    }

  for (;;)
    {
      c = input_getc (input);

      if (c == EOF)
	{
	  input->token.type = c;
	  break;
	}

      if (c == '#')
	{
	  while ((c = input_getc (input)) != '\n')
	    if (c == EOF)
	      {
		input->token.type = c;
		goto end;
	      }
	  /* return newline */
	}

      if (c == '\n')
	{
	  input->token.locus.beg = input->locus;
	  input->token.locus.beg.line--;
	  input->token.locus.beg.col = input->prev_col;
	  input->token.type = c;
	  break;
	}

      if (isspace (c))
	continue;

      input->token.locus.beg = input->locus;
      if (c == '"')
	{
	  while ((c = input_getc (input)) != '"')
	    {
	      if (c == '\\')
		{
		  c = input_getc (input);
		  if (!(c == EOF || c == '"' || c == '\\'))
		    {
		      conf_error_at_locus_point (&input->locus,
						 "unrecognized escape character");
		    }
		}
	      if (c == EOF)
		{
		  conf_error_at_locus_point (&input->locus,
					     "end of file in quoted string");
		  input->token.type = T_ERROR;
		  goto end;
		}
	      if (c == '\n')
		{
		  conf_error_at_locus_point (&input->locus,
					     "end of line in quoted string");
		  input->token.type = T_ERROR;
		  goto end;
		}
	      stringbuf_add_char (&input->buf, c);
	    }
	  input->token.type = T_STRING;
	  input->token.str = stringbuf_finish (&input->buf);
	  break;
	}

      if (is_ident_start (c))
	{
	  do
	    {
	      stringbuf_add_char (&input->buf, c);
	    }
	  while ((c = input_getc (input)) != EOF && is_ident_cont (c));
	  if (c == EOF || isspace (c))
	    {
	      input_ungetc (input, c);
	      input->token.type = T_IDENT;
	      input->token.str = stringbuf_finish (&input->buf);
	      break;
	    }
	  /* It is a literal */
	}

      if (isdigit (c))
	input->token.type = T_NUMBER;
      else
	input->token.type = T_LITERAL;

      do
	{
	  stringbuf_add_char (&input->buf, c);
	  if (!isdigit (c))
	    input->token.type = T_LITERAL;
	}
      while ((c = input_getc (input)) != EOF && !isspace (c));

      input_ungetc (input, c);
      input->token.str = stringbuf_finish (&input->buf);
      break;
    }
 end:
  input->token.locus.end = input->locus;
  *tok = &input->token;
  return input->token.type;
}

static void
input_putback (struct input *input, struct token *tok)
{
  assert (input->putback_index < MAX_PUTBACK);
  input->putback[input->putback_index] = *tok;
  if (tok->type >= T__BASE && tok->type < T__END)
    input->putback[input->putback_index].str = xstrdup (tok->str);
  else
    input->putback[input->putback_index].str = NULL;
  input->putback_index++;
}


struct input *cur_input;

static inline struct token *
cur_token (void)
{
  return &cur_input->token;
}

static struct locus_range *
last_token_locus_range (void)
{
  if (cur_input)
    return &cur_token()->locus;
  else
    return NULL;
}

#define conf_error(fmt, ...) \
  conf_error_at_locus_range (last_token_locus_range (), fmt, __VA_ARGS__)

#define conf_regcomp_error(rc, rx, expr) \
  regcomp_error_at_locus_range (last_token_locus_range (), rx, expr)

#define conf_openssl_error(file, msg)				\
  openssl_error_at_locus_range (last_token_locus_range (), file, msg)

static int
push_input (const char *filename)
{
  struct stat st;
  struct input *input;
  int fd = AT_FDCWD;

  if (filename[0] != '/')
    {
      if (get_include_wd () == NULL)
	return -1;
      fd = include_wd->fd;
    }

  if (fstatat (fd, filename, &st, 0))
    {
      if (fd == AT_FDCWD || filename[0] == '/')
	conf_error ("can't stat %s: %s", filename, strerror (errno));
      else
	conf_error ("can't stat %s/%s: %s", include_wd->name, filename,
		    strerror (errno));
      return -1;
    }

  for (input = cur_input; input; input = input->prev)
    {
      if (input->ino == st.st_ino && input->devno == st.st_dev)
	{
	  if (input->prev)
	    {
	      conf_error ("%s already included", filename);
	      conf_error_at_locus_point (&input->prev->locus, "here is the location of original inclusion");
	    }
	  else
	    {
	      conf_error ("%s already included (at top level)", filename);
	    }
	  return -1;
	}
    }

  if ((input = input_open (filename, &st)) == NULL)
    return -1;

  input->prev = cur_input;
  cur_input = input;

  return 0;
}

static void
pop_input (void)
{
  cur_input = input_close (cur_input);
}

static int
gettkn (struct token **tok)
{
  int t = EOF;

  while (cur_input && (t = input_gettkn (cur_input, tok)) == EOF)
    pop_input ();
  return t;
}

static struct token *
gettkn_expect_mask (int expect)
{
  struct token *tok;
  int type = gettkn (&tok);

  if (type == EOF)
    {
      conf_error ("%s", "unexpected end of file");
      tok = NULL;
    }
  else if (type == T_ERROR)
    {
      /* error message already issued */
      tok = NULL;
    }
  else if (expect == 0)
    /* any token is accepted */;
  else if (!T_MASK_ISSET (expect, type))
    {
      char buf[MAX_TOKEN_BUF_SIZE];
      token_mask_str (expect, buf, sizeof (buf));
      conf_error ("expected %s, but found %s", buf, token_type_str (tok->type));
      tok = NULL;
    }
  return tok;
}

static struct token *
gettkn_any (void)
{
  return gettkn_expect_mask (T_ANY);
}

static struct token *
gettkn_expect (int type)
{
  return gettkn_expect_mask (T_BIT (type));
}

static void
putback_tkn (struct token *tok)
{
  input_putback (cur_input, tok ? tok : cur_token ());
}

enum
  {
    PARSER_OK,
    PARSER_OK_NONL,
    PARSER_FAIL,
    PARSER_END
  };

typedef int (*PARSER) (void *, void *);

enum keyword_type
  {
    KWT_REG,          /* Regular keyword */
    KWT_ALIAS,        /* Alias to another keyword */
    KWT_TABREF,       /* Reference to another table */
    KWT_SOFTREF,      /* Same as above, but overrides data/off pair of it. */
  };

typedef struct parser_table
{
  char *name;        /* The keyword. */
  PARSER parser;     /* Parser function. */
  void *data;        /* Data pointer to pass to parser in its first
			parameter. */
  size_t off;        /* Offset data by this number of bytes before passing. */

  enum keyword_type type;  /* Entry type. */

  /* For KWT_TABREF & KWT_SOFTREF */
  struct parser_table *ref;

  /* For deprecated statements: */
  int deprecated;    /* Whether the statement is deprecated. */
  char *message;     /* Deprecation message. For KWT_ALIAS it can be NULL,
			in which case a default message will be generated. */
} PARSER_TABLE;

/*
 * Find in TAB an entry describing the keyword NAME.  If the keyword is an
 * alias to another one, return the aliased keyword, and place in *REF a
 * pointer to the entry describing the alias.  Otherwise, initialize *REF to
 * NULL.
 *
 * Instead of returning a pointer to the TAB entry itself, copy it to *BUF
 * first and return BUF.
 */
static PARSER_TABLE *
parser_find (PARSER_TABLE *tab, char const *name, PARSER_TABLE *buf,
	     PARSER_TABLE **ref)
{
  PARSER_TABLE *p;

  *ref = NULL;
  for (p = tab; p->name; p++)
    {
      if (p->type == KWT_TABREF)
	{
	  PARSER_TABLE *result = parser_find (p->ref, name, buf, ref);
	  if (result)
	    return result;
	}
      else if (p->type == KWT_SOFTREF)
	{
	  PARSER_TABLE *result = parser_find (p->ref, name, buf, ref);
	  if (result)
	    {
	      result->data = p->data;
	      result->off = p->off;
	      return result;
	    }
	}
      else if (strcasecmp (p->name, name) == 0)
	{
	  *ref = p;
	  if (p->type == KWT_ALIAS)
	    {
	      while (p > tab && p->type == KWT_ALIAS)
		p--;
	      assert (p->type == KWT_REG);
	    }
	  *buf = *p;
	  return buf;
	}
    }
  return NULL;
}

static int parse_include (void *call_data, void *section_data);

static PARSER_TABLE global_parsetab[] = {
  {
    .name = "Include",
    .parser = parse_include
  },
  { NULL }
};

static int
parse_statement (PARSER_TABLE *ptab, void *call_data, void *section_data,
		 int single_statement, struct locus_range *retrange)
{
  struct token *tok;

  if (retrange)
    {
      retrange->beg = last_token_locus_range ()->beg;
    }

  for (;;)
    {
      int type = gettkn (&tok);

      if (type == EOF)
	{
	  if (retrange)
	    {
	      conf_error_at_locus_point (&retrange->beg, "unexpected end of file");
	      return PARSER_FAIL;
	    }
	  goto end;
	}
      else if (type == T_ERROR)
	return PARSER_FAIL;

      if (retrange)
	{
	  retrange->end = last_token_locus_range ()->end;
	}

      if (tok->type == T_IDENT)
	{
	  PARSER_TABLE buf, *ref, *ent = parser_find (ptab, tok->str, &buf, &ref);

	  if (!single_statement && ent == NULL)
	    ent = parser_find (global_parsetab, tok->str, &buf, &ref);

	  if (ref && ref->deprecated && feature_is_set (FEATURE_WARN_DEPRECATED))
	    {
	      if (ent->message)
		conf_error ("warning: deprecated statement, %s", ref->message);
	      else
		conf_error ("warning: deprecated statement,"
			    " use \"%s\" instead", ent->name);
	    }

	  if (ent)
	    {
	      void *data = ent->data ? ent->data : call_data;

	      switch (ent->parser ((char*)data + ent->off, section_data))
		{
		case PARSER_OK:
		  type = gettkn (&tok);
		  if (type == T_ERROR)
		    return PARSER_FAIL;
		  if (type != '\n' && type != EOF)
		    {
		      conf_error ("unexpected %s", token_type_str (type));
		      return PARSER_FAIL;
		    }
		  if (single_statement)
		    return PARSER_OK_NONL;
		  break;

		case PARSER_OK_NONL:
		  continue;

		case PARSER_FAIL:
		  return PARSER_FAIL;

		case PARSER_END:
		  goto end;
		}
	    }
	  else
	    {
	      conf_error_at_locus_range (&tok->locus, "unrecognized keyword");
	      return PARSER_FAIL;
	    }
	}
      else if (tok->type == '\n')
	continue;
      else
	conf_error_at_locus_range (&tok->locus, "syntax error");
    }
 end:
  return PARSER_OK;
}

static int
parser_loop (PARSER_TABLE *ptab, void *call_data, void *section_data,
	     struct locus_range *retrange)
{
  return parse_statement (ptab, call_data, section_data, 0, retrange);
}

/*
 * Named backends
 */
typedef struct named_backend
{
  char *name;
  struct locus_range locus;
  int priority;
  int disabled;
  struct be_matrix bemtx;
  SLIST_ENTRY (named_backend) link;
} NAMED_BACKEND;

#define HT_TYPE NAMED_BACKEND
#include "ht.h"

typedef struct named_backend_table
{
  NAMED_BACKEND_HASH *hash;
  SLIST_HEAD(,named_backend) head;
} NAMED_BACKEND_TABLE;

static void
named_backend_table_init (NAMED_BACKEND_TABLE *tab)
{
  tab->hash = NAMED_BACKEND_HASH_NEW ();
  SLIST_INIT (&tab->head);
}

static void
named_backend_table_free (NAMED_BACKEND_TABLE *tab)
{
  NAMED_BACKEND_HASH_FREE (tab->hash);
  while (!SLIST_EMPTY (&tab->head))
    {
      NAMED_BACKEND *ent = SLIST_FIRST (&tab->head);
      SLIST_SHIFT (&tab->head, link);
      free (ent);
    }
}

static NAMED_BACKEND *
named_backend_insert (NAMED_BACKEND_TABLE *tab, char const *name,
		      struct locus_range const *locus,
		      BACKEND *be)
{
  NAMED_BACKEND *bp, *old;

  bp = xmalloc (sizeof (*bp) + strlen (name) + 1);
  bp->name = (char*) (bp + 1);
  strcpy (bp->name, name);
  bp->locus = *locus;
  bp->priority = be->priority;
  bp->disabled = be->disabled;
  bp->bemtx = be->v.mtx;
  if ((old = NAMED_BACKEND_INSERT (tab->hash, bp)) != NULL)
    {
      free (bp);
      return old;
    }
  SLIST_PUSH (&tab->head, bp, link);
  return NULL;
}

static NAMED_BACKEND *
named_backend_retrieve (NAMED_BACKEND_TABLE *tab, char const *name)
{
  NAMED_BACKEND key;

  key.name = (char*) name;
  return NAMED_BACKEND_RETRIEVE (tab->hash, &key);
}

typedef struct
{
  int log_level;
  int facility;
  unsigned clnt_to;
  unsigned be_to;
  unsigned ws_to;
  unsigned be_connto;
  unsigned ignore_case;
  int re_type;
  int header_options;
  BALANCER_ALGO balancer_algo;
  NAMED_BACKEND_TABLE named_backend_table;
  struct resolver_config resolver;
} POUND_DEFAULTS;

static int
parse_includedir (void *call_data, void *section_data)
{
  struct token *tok = gettkn_expect (T_STRING);
  WORKDIR *wd;
  if (!tok)
    return PARSER_FAIL;
  if ((wd = workdir_get (tok->str)) == NULL)
    {
      conf_error ("can't open directory %s: %s", tok->str, strerror (errno));
      return PARSER_FAIL;
    }
  workdir_free (include_wd);
  include_wd = wd;
  return PARSER_OK;
}

static int
parse_include (void *call_data, void *section_data)
{
  struct token *tok = gettkn_expect (T_STRING);
  if (!tok)
    return PARSER_FAIL;
  if (push_input (tok->str))
    return PARSER_FAIL;
  return PARSER_OK_NONL;
}

static int
parse_end (void *call_data, void *section_data)
{
  return PARSER_END;
}

static int
int_set_one (void *call_data, void *section_data)
{
  *(int*)call_data = 1;
  return PARSER_OK;
}

static int
assign_string (void *call_data, void *section_data)
{
  char *s;
  struct token *tok = gettkn_expect (T_STRING);
  if (!tok)
    return PARSER_FAIL;
  s = xstrdup (tok->str);
  *(char**)call_data = s;
  return PARSER_OK;
}

static int
assign_string_from_file (void *call_data, void *section_data)
{
  struct stat st;
  char *s;
  FILE *fp;
  struct token *tok = gettkn_expect (T_STRING);
  if (!tok)
    return PARSER_FAIL;
  if ((fp = fopen_include (tok->str)) == NULL)
    {
      fopen_error (LOG_ERR, errno, include_wd, tok->str, &tok->locus);
      return PARSER_FAIL;
    }
  if (fstat (fileno (fp), &st))
    {
      conf_error ("can't stat %s: %s", tok->str, strerror (errno));
      return PARSER_FAIL;
    }
  if (!S_ISREG (st.st_mode))
    {
      conf_error ("%s: not a regular file", tok->str);
      return PARSER_FAIL;
    }
  if (st.st_size == 0)
    {
      conf_error ("%s: empty file", tok->str);
      return PARSER_FAIL;
    }
  // FIXME: Check st_size upper bound?
  s = xmalloc (st.st_size + 1);
  if (fread (s, st.st_size, 1, fp) != 1)
    {
      conf_error ("%s: read error: %s", tok->str, strerror (errno));
      return PARSER_FAIL;
    }
  s[st.st_size] = 0;
  fclose (fp);
  *(char**)call_data = s;
  return PARSER_OK;
}

static int
assign_bool (void *call_data, void *section_data)
{
  struct token *tok = gettkn_expect_mask (T_UNQ);

  if (!tok)
    return PARSER_FAIL;

  if (strcmp (tok->str, "1") == 0 ||
      strcmp (tok->str, "yes") == 0 ||
      strcmp (tok->str, "true") == 0 ||
      strcmp (tok->str, "on") == 0)
    *(int *)call_data = 1;
  else if (strcmp (tok->str, "0") == 0 ||
	   strcmp (tok->str, "no") == 0 ||
	   strcmp (tok->str, "false") == 0 ||
	   strcmp (tok->str, "off") == 0)
    *(int *)call_data = 0;
  else
    {
      conf_error ("%s", "not a boolean value");
      conf_error ("valid booleans are: %s for true value, and %s for false value",
		  "1, yes, true, on",
		  "0, no, false, off");
      return PARSER_FAIL;
    }
  return PARSER_OK;
}

static int
assign_unsigned (void *call_data, void *section_data)
{
  unsigned long n;
  char *p;
  struct token *tok = gettkn_expect (T_NUMBER);

  if (!tok)
    return PARSER_FAIL;

  errno = 0;
  n = strtoul (tok->str, &p, 10);
  if (errno || *p || n > UINT_MAX)
    {
      conf_error ("%s", "bad unsigned number");
      return PARSER_FAIL;
    }
  *(unsigned *)call_data = n;
  return 0;
}

static int
assign_int (void *call_data, void *section_data)
{
  long n;
  char *p;
  struct token *tok = gettkn_expect (T_NUMBER);

  if (!tok)
    return PARSER_FAIL;

  errno = 0;
  n = strtol (tok->str, &p, 10);
  if (errno || *p || n < INT_MIN || n > INT_MAX)
    {
      conf_error ("%s", "bad integer number");
      return PARSER_FAIL;
    }
  *(int *)call_data = n;
  return 0;
}

static int
assign_int_range (int *dst, int min, int max)
{
  int n;
  int rc;

  if ((rc = assign_int (&n, NULL)) != PARSER_OK)
    return rc;

  if ((min >= 0 && n < min) || (max > 0 && n > max))
    {
      if (min < 0)
	conf_error ("value out of allowed range (<= %d)", max);
      else if (max < 0)
	conf_error ("value out of allowed range (>= %d)", min);
      else
	conf_error ("value out of allowed range (%d..%d)", min, max);
      return PARSER_FAIL;
    }
  *dst = n;
  return PARSER_OK;
}

static int
assign_mode (void *call_data, void *section_data)
{
  long n;
  char *end;
  struct token *tok = gettkn_expect (T_NUMBER);

  errno = 0;
  n = strtoul (tok->str, &end, 8);
  if (errno || *end || n > 0777)
    {
      conf_error_at_locus_range (&tok->locus, "%s", "invalid file mode");
      return PARSER_FAIL;
    }
  *(mode_t*)call_data = n;
  return PARSER_OK;
}

static int
assign_CONTENT_LENGTH (void *call_data, void *section_data)
{
  CONTENT_LENGTH n;
  char *p;
  struct token *tok = gettkn_expect (T_NUMBER);

  if (!tok)
    return PARSER_FAIL;

  if (strtoclen (tok->str, 10, &n, &p) || *p)
    {
      conf_error ("%s", "bad long number");
      return PARSER_FAIL;
    }
  *(CONTENT_LENGTH *)call_data = n;
  return 0;
}

static int
assign_int_enum (int *dst, struct token *tok, struct kwtab *kwtab, char *what)
{
  if (tok == NULL)
    return PARSER_FAIL;

  if (kw_to_tok (kwtab, tok->str, 0, dst))
    {
      conf_error ("unrecognized %s", what);
      return PARSER_FAIL;
    }
  return PARSER_OK;
}

#define assign_timeout assign_unsigned

static struct kwtab facility_table[] = {
  { "auth", LOG_AUTH },
#ifdef  LOG_AUTHPRIV
  { "authpriv", LOG_AUTHPRIV },
#endif
  { "cron", LOG_CRON },
  { "daemon", LOG_DAEMON },
#ifdef  LOG_FTP
  { "ftp", LOG_FTP },
#endif
  { "kern", LOG_KERN },
  { "lpr", LOG_LPR },
  { "mail", LOG_MAIL },
  { "news", LOG_NEWS },
  { "syslog", LOG_SYSLOG },
  { "user", LOG_USER },
  { "uucp", LOG_UUCP },
  { "local0", LOG_LOCAL0 },
  { "local1", LOG_LOCAL1 },
  { "local2", LOG_LOCAL2 },
  { "local3", LOG_LOCAL3 },
  { "local4", LOG_LOCAL4 },
  { "local5", LOG_LOCAL5 },
  { "local6", LOG_LOCAL6 },
  { "local7", LOG_LOCAL7 },
  { NULL }
};

static int
assign_log_facility (void *call_data, void *section_data)
{
  int n;
  struct token *tok = gettkn_expect_mask (T_UNQ);

  if (!tok)
    return PARSER_FAIL;

  if (strcmp (tok->str, "-") == 0)
    n = -1;
  else if (kw_to_tok (facility_table, tok->str, 1, &n) != 0)
    {
      conf_error ("%s", "unknown log facility name");
      return PARSER_FAIL;
    }
  *(int*)call_data = n;

  return PARSER_OK;
}
/*
 * The ai_flags in the struct addrinfo is not used, unless in hints.
 * Therefore it is reused to mark which parts of address have been
 * initialized.
 */
#define ADDRINFO_SET_ADDRESS(addr) ((addr)->ai_flags = AI_NUMERICHOST)
#define ADDRINFO_HAS_ADDRESS(addr) ((addr)->ai_flags & AI_NUMERICHOST)
#define ADDRINFO_SET_PORT(addr) ((addr)->ai_flags |= AI_NUMERICSERV)
#define ADDRINFO_HAS_PORT(addr) ((addr)->ai_flags & AI_NUMERICSERV)

static int
resolve_address (char const *node, struct locus_range *locus, int family,
		 struct addrinfo *addr)
{
  if (get_host (node, addr, family))
    {
      /* if we can't resolve it assume this is a UNIX domain socket */
      struct sockaddr_un *sun;
      size_t len = strlen (node);
      if (len > UNIX_PATH_MAX)
	{
	  conf_error_at_locus_range (locus, "%s", "UNIX path name too long");
	  return PARSER_FAIL;
	}

      len += offsetof (struct sockaddr_un, sun_path) + 1;
      sun = xmalloc (len);
      sun->sun_family = AF_UNIX;
      strcpy (sun->sun_path, node);

      addr->ai_socktype = SOCK_STREAM;
      addr->ai_family = AF_UNIX;
      addr->ai_protocol = 0;
      addr->ai_addr = (struct sockaddr *) sun;
      addr->ai_addrlen = len;
    }
  return PARSER_OK;
}

static int
assign_address_internal (struct addrinfo *addr, struct token *tok)
{
  int res;

  if (!tok)
    return PARSER_FAIL;

  if (tok->type != T_IDENT && tok->type != T_LITERAL && tok->type != T_STRING)
    {
      conf_error_at_locus_range (&tok->locus,
				 "expected hostname or IP address, but found %s",
				 token_type_str (tok->type));
      return PARSER_FAIL;
    }

  res = resolve_address (tok->str, &tok->locus, AF_UNSPEC, addr);
  if (res == PARSER_OK)
    ADDRINFO_SET_ADDRESS (addr);
  return res;
}

static int
assign_address_string (void *call_data, void *section_data)
{
  struct token *tok = gettkn_expect_mask (T_BIT (T_IDENT) |
					  T_BIT (T_STRING) |
					  T_BIT (T_LITERAL));
  if (!tok)
    return PARSER_FAIL;
  *(char**)call_data = xstrdup (tok->str);
  return PARSER_OK;
}

static int
assign_address (void *call_data, void *section_data)
{
  struct addrinfo *addr = call_data;

  if (ADDRINFO_HAS_ADDRESS (addr))
    {
      conf_error ("%s", "Duplicate Address statement");
      return PARSER_FAIL;
    }

  return assign_address_internal (call_data, gettkn_any ());
}

static int
assign_address_family (void *call_data, void *section_data)
{
  static struct kwtab kwtab[] = {
    { "any",  AF_UNSPEC },
    { "unix", AF_UNIX },
    { "inet", AF_INET },
    { "inet6", AF_INET6 },
    { NULL }
  };
  return assign_int_enum (call_data, gettkn_expect (T_IDENT), kwtab,
			  "address family name");
}

static int
assign_port_generic (struct token *tok, int family, int *port)
{
  struct addrinfo hints, *res;
  int rc;

  if (!tok)
    return PARSER_FAIL;

  if (tok->type != T_IDENT && tok->type != T_NUMBER)
    {
      conf_error_at_locus_range (&tok->locus,
				 "expected port number or service name, but found %s",
				 token_type_str (tok->type));
      return PARSER_FAIL;
    }

  memset (&hints, 0, sizeof(hints));
  hints.ai_flags = 0;
  hints.ai_family = family;
  hints.ai_socktype = SOCK_STREAM;
  rc = getaddrinfo (NULL, tok->str, &hints, &res);
  if (rc != 0)
    {
      conf_error_at_locus_range (&tok->locus,
				 "bad port number: %s", gai_strerror (rc));
      return PARSER_FAIL;
    }

  switch (res->ai_family)
    {
    case AF_INET:
      *port = ((struct sockaddr_in *)res->ai_addr)->sin_port;
      break;

    case AF_INET6:
      *port = ((struct sockaddr_in6 *)res->ai_addr)->sin6_port;
      break;

    default:
      conf_error_at_locus_range (&tok->locus, "%s",
				 "Port is supported only for INET/INET6 back-ends");
      return PARSER_FAIL;
    }
  freeaddrinfo (res);
  return PARSER_OK;
}

static int
assign_port_internal (struct addrinfo *addr, struct token *tok)
{
  int port;
  int res = assign_port_generic (tok, addr->ai_family, &port);

  if (res == PARSER_OK)
    {
      switch (addr->ai_family)
	{
	case AF_INET:
	  ((struct sockaddr_in *)addr->ai_addr)->sin_port = port;
	  break;

	case AF_INET6:
	  ((struct sockaddr_in6 *)addr->ai_addr)->sin6_port = port;
	  break;

	default:
	  // should not happen: handled by assign_port_generic
	  abort ();
	}
      ADDRINFO_SET_PORT (addr);
    }
  return PARSER_OK;
}

static int
assign_port_addrinfo (void *call_data, void *section_data)
{
  struct addrinfo *addr = call_data;

  if (ADDRINFO_HAS_PORT (addr))
    {
      conf_error ("%s", "Duplicate port statement");
      return PARSER_FAIL;
    }
  if (!(ADDRINFO_HAS_ADDRESS (addr)))
    {
      conf_error ("%s", "Address statement should precede Port");
      return PARSER_FAIL;
    }

  return assign_port_internal (call_data, gettkn_any ());
}

static int
assign_port_int (void *call_data, void *section_data)
{
  return assign_port_generic (gettkn_any (), AF_UNSPEC, call_data);
}

/*
 * ACL support
 */

/* Max. number of bytes in an inet address (suitable for both v4 and v6) */
#define MAX_INADDR_BYTES 16

typedef struct cidr
{
  int family;                           /* Address family */
  int len;                              /* Address length */
  unsigned char addr[MAX_INADDR_BYTES]; /* Network address */
  unsigned char mask[MAX_INADDR_BYTES]; /* Address mask */
  SLIST_ENTRY (cidr) next;              /* Link to next CIDR */
} CIDR;

/* Create a new ACL. */
static ACL *
new_acl (char const *name)
{
  ACL *acl;

  XZALLOC (acl);
  if (name)
    acl->name = xstrdup (name);
  else
    acl->name = NULL;
  SLIST_INIT (&acl->head);

  return acl;
}

/* Match cidr against inet address ap/len.  Return 0 on match, 1 otherwise. */
static int
cidr_match (CIDR *cidr, unsigned char *ap, size_t len)
{
  size_t i;

  if (cidr->len == len)
    {
      for (i = 0; i < len; i++)
	{
	  if (cidr->addr[i] != (ap[i] & cidr->mask[i]))
	    return 1;
	}
    }
  return 0;
}

/*
 * Split the inet address of SA to address pointer and length, suitable
 * for use with the above functions.  Store pointer in RET_PTR.  Return
 * address length in bytes, or -1 if SA has invalid address family.
 */
int
sockaddr_bytes (struct sockaddr *sa, unsigned char **ret_ptr)
{
  switch (sa->sa_family)
    {
    case AF_INET:
      *ret_ptr = (unsigned char *) &(((struct sockaddr_in*)sa)->sin_addr.s_addr);
      return 4;

    case AF_INET6:
      *ret_ptr = (unsigned char *) &(((struct sockaddr_in6*)sa)->sin6_addr);
      return 16;

    default:
      break;
    }
  return -1;
}

/*
 * Match sockaddr SA against ACL.  Return 0 if it matches, 1 if it does not
 * and -1 on error (invalid address family).
 */
int
acl_match (ACL *acl, struct sockaddr *sa)
{
  CIDR *cidr;
  unsigned char *ap;
  size_t len;

  if ((len = sockaddr_bytes (sa, &ap)) == -1)
    return -1;

  SLIST_FOREACH (cidr, &acl->head, next)
    {
      if (cidr->family == sa->sa_family && cidr_match (cidr, ap, len) == 0)
	return 0;
    }

  return 1;
}

static void
masklen_to_netmask (unsigned char *buf, size_t len, size_t masklen)
{
  int i, cnt;

  cnt = masklen / 8;
  for (i = 0; i < cnt; i++)
    buf[i] = 0xff;
  if (i == MAX_INADDR_BYTES)
    return;
  cnt = 8 - masklen % 8;
  buf[i++] = (0xff >> cnt) << cnt;
  for (; i < MAX_INADDR_BYTES; i++)
    buf[i] = 0;
}

/* Parse CIDR at the current point of the input. */
static int
parse_cidr (ACL *acl)
{
  struct token *tok;
  char *mask;
  struct addrinfo hints, *res;
  unsigned long masklen;
  int rc;

  if ((tok = gettkn_expect (T_STRING)) == NULL)
    return PARSER_FAIL;

  if ((mask = strchr (tok->str, '/')) != NULL)
    {
      char *p;

      *mask++ = 0;

      errno = 0;
      masklen = strtoul (mask, &p, 10);
      if (errno || *p)
	{
	  conf_error ("%s", "invalid netmask");
	  return PARSER_FAIL;
	}
    }

  memset (&hints, 0, sizeof (hints));
  hints.ai_family = AF_UNSPEC;
  hints.ai_flags = AI_NUMERICHOST;

  if ((rc = getaddrinfo (tok->str, NULL, &hints, &res)) == 0)
    {
      CIDR *cidr;
      int len, i;
      unsigned char *p;

      if ((len = sockaddr_bytes (res->ai_addr, &p)) == -1)
	{
	  conf_error ("%s", "unsupported address family");
	  return PARSER_FAIL;
	}
      XZALLOC (cidr);
      cidr->family = res->ai_family;
      cidr->len = len;
      memcpy (cidr->addr, p, len);
      if (!mask)
	masklen = len * 8;
      masklen_to_netmask (cidr->mask, cidr->len, masklen);
      /* Fix-up network address, just in case */
      for (i = 0; i < len; i++)
	cidr->addr[i] &= cidr->mask[i];
      SLIST_PUSH (&acl->head, cidr, next);
      freeaddrinfo (res);
    }
  else
    {
      conf_error ("%s", "invalid IP address: %s", gai_strerror (rc));
      return PARSER_FAIL;
    }
  return PARSER_OK;
}

/*
 * List of named ACLs.
 * There shouldn't be many of them, so it's perhaps no use in implementing
 * more sophisticated data structures than a mere singly-linked list.
 */
static ACL_HEAD acl_list = SLIST_HEAD_INITIALIZER (acl_list);

/*
 * Return a pointer to the named ACL, or NULL if no ACL with such name is
 * found.
 */
static ACL *
acl_by_name (char const *name)
{
  ACL *acl;
  SLIST_FOREACH (acl, &acl_list, next)
    {
      if (strcmp (acl->name, name) == 0)
	break;
    }
  return acl;
}

/*
 * Parse ACL definition.
 * On entry, input must be positioned on the next token after ACL ["name"].
 */
static int
parse_acl (ACL *acl)
{
  struct token *tok;

  if ((tok = gettkn_any ()) == NULL)
    return PARSER_FAIL;

  if (tok->type != '\n')
    {
      conf_error ("expected newline, but found %s", token_type_str (tok->type));
      return PARSER_FAIL;
    }

  for (;;)
    {
      int rc;
      if ((tok = gettkn_any ()) == NULL)
	return PARSER_FAIL;
      if (tok->type == '\n')
	continue;
      if (tok->type == T_IDENT)
	{
	  if (strcasecmp (tok->str, "end") == 0)
	    break;
	  if (strcasecmp (tok->str, "include") == 0)
	    {
	      if ((rc = parse_include (NULL, NULL)) == PARSER_FAIL)
		return rc;
	      continue;
	    }
	  conf_error ("expected CIDR, \"Include\", or \"End\", but found %s",
		      token_type_str (tok->type));
	  return PARSER_FAIL;
	}
      putback_tkn (tok);
      if ((rc = parse_cidr (acl)) != PARSER_OK)
	return rc;
    }
  return PARSER_OK;
}

/*
 * Parse a named ACL.
 * Input is positioned after the "ACL" keyword.
 */
static int
parse_named_acl (void *call_data, void *section_data)
{
  ACL *acl;
  struct token *tok;

  if ((tok = gettkn_expect (T_STRING)) == NULL)
    return PARSER_FAIL;

  if (acl_by_name (tok->str))
    {
      conf_error ("%s", "ACL with that name already defined");
      return PARSER_FAIL;
    }

  acl = new_acl (tok->str);
  SLIST_PUSH (&acl_list, acl, next);

  return parse_acl (acl);
}

/*
 * Parse ACL reference.  Two forms are accepted:
 * ACL "name"
 *   References a named ACL.
 * ACL "\n" ... End
 *   Creates and references an unnamed ACL.
 */
static int
parse_acl_ref (ACL **ret_acl)
{
  struct token *tok;
  ACL *acl;

  if ((tok = gettkn_any ()) == NULL)
    return PARSER_FAIL;

  if (tok->type == '\n')
    {
      putback_tkn (tok);
      acl = new_acl (NULL);
      *ret_acl = acl;
      return parse_acl (acl);
    }
  else if (tok->type == T_STRING)
    {
      if ((acl = acl_by_name (tok->str)) == NULL)
	{
	  conf_error ("no such ACL: %s", tok->str);
	  return PARSER_FAIL;
	}
      *ret_acl = acl;
    }
  else
    {
      conf_error ("expected ACL name or definition, but found %s",
		  token_type_str (tok->type));
      return PARSER_FAIL;
    }
  return PARSER_OK;
}

static int
assign_acl (void *call_data, void *section_data)
{
  return parse_acl_ref (call_data);
}

static int
parse_ECDHCurve (void *call_data, void *section_data)
{
  struct token *tok = gettkn_expect (T_STRING);
  if (!tok)
    return PARSER_FAIL;
#if SET_DH_AUTO == 0 && !defined OPENSSL_NO_ECDH
  if (set_ECDHCurve (tok->str) == 0)
    {
      conf_error ("%s", "ECDHCurve: invalid curve name");
      return PARSER_FAIL;
    }
#else
  conf_error ("%s", "statement ignored");
#endif
  return PARSER_OK;
}

static int
parse_SSLEngine (void *call_data, void *section_data)
{
  struct token *tok = gettkn_expect (T_STRING);
  if (!tok)
    return PARSER_FAIL;
#if HAVE_OPENSSL_ENGINE_H && OPENSSL_VERSION_MAJOR < 3
  ENGINE *e;

  if (!(e = ENGINE_by_id (tok->str)))
    {
      conf_error ("%s", "unrecognized engine");
      return PARSER_FAIL;
    }

  if (!ENGINE_init (e))
    {
      ENGINE_free (e);
      conf_error ("%s", "could not init engine");
      return PARSER_FAIL;
    }

  if (!ENGINE_set_default (e, ENGINE_METHOD_ALL))
    {
      ENGINE_free (e);
      conf_error ("%s", "could not set all defaults");
    }

  ENGINE_finish (e);
  ENGINE_free (e);
#else
  conf_error ("%s", "statement ignored");
#endif

  return PARSER_OK;
}

static int
backend_parse_https (void *call_data, void *section_data)
{
  BACKEND *be = call_data;
  struct stringbuf sb;

  if ((be->v.mtx.ctx = SSL_CTX_new (SSLv23_client_method ())) == NULL)
    {
      conf_openssl_error (NULL, "SSL_CTX_new");
      return PARSER_FAIL;
    }

  SSL_CTX_set_app_data (be->v.mtx.ctx, be);
  SSL_CTX_set_verify (be->v.mtx.ctx, SSL_VERIFY_NONE, NULL);
  SSL_CTX_set_mode (be->v.mtx.ctx, SSL_MODE_AUTO_RETRY);
#ifdef SSL_MODE_SEND_FALLBACK_SCSV
  SSL_CTX_set_mode (be->v.mtx.ctx, SSL_MODE_SEND_FALLBACK_SCSV);
#endif
  SSL_CTX_set_options (be->v.mtx.ctx, SSL_OP_ALL);
#ifdef  SSL_OP_NO_COMPRESSION
  SSL_CTX_set_options (be->v.mtx.ctx, SSL_OP_NO_COMPRESSION);
#endif
  SSL_CTX_clear_options (be->v.mtx.ctx,
			 SSL_OP_ALLOW_UNSAFE_LEGACY_RENEGOTIATION);
  SSL_CTX_clear_options (be->v.mtx.ctx, SSL_OP_LEGACY_SERVER_CONNECT);

  xstringbuf_init (&sb);
  stringbuf_printf (&sb, "%d-Pound-%ld", getpid (), random ());
  SSL_CTX_set_session_id_context (be->v.mtx.ctx,
				  (unsigned char *) stringbuf_value (&sb),
				  stringbuf_len (&sb));
  stringbuf_free (&sb);

  POUND_SSL_CTX_init (be->v.mtx.ctx);

  return PARSER_OK;
}

static int
backend_parse_cert (void *call_data, void *section_data)
{
  BACKEND *be = call_data;
  struct token *tok;

  if (be->v.mtx.ctx == NULL)
    {
      conf_error ("%s", "HTTPS must be used before this statement");
      return PARSER_FAIL;
    }

  if ((tok = gettkn_expect (T_STRING)) == NULL)
    return PARSER_FAIL;

  if (SSL_CTX_use_certificate_chain_file (be->v.mtx.ctx, tok->str) != 1)
    {
      conf_openssl_error (tok->str, "SSL_CTX_use_certificate_chain_file");
      return PARSER_FAIL;
    }

  if (SSL_CTX_use_PrivateKey_file (be->v.mtx.ctx, tok->str, SSL_FILETYPE_PEM) != 1)
    {
      conf_openssl_error (tok->str, "SSL_CTX_use_PrivateKey_file");
      return PARSER_FAIL;
    }

  if (SSL_CTX_check_private_key (be->v.mtx.ctx) != 1)
    {
      conf_openssl_error (tok->str, "SSL_CTX_check_private_key failed");
      return PARSER_FAIL;
    }

  return PARSER_OK;
}

static int
backend_assign_ciphers (void *call_data, void *section_data)
{
  BACKEND *be = call_data;
  struct token *tok;

  if (be->v.mtx.ctx == NULL)
    {
      conf_error ("%s", "HTTPS must be used before this statement");
      return PARSER_FAIL;
    }

  if ((tok = gettkn_expect (T_STRING)) == NULL)
    return PARSER_FAIL;

  SSL_CTX_set_cipher_list (be->v.mtx.ctx, tok->str);
  return PARSER_OK;
}

static int
backend_assign_priority (void *call_data, void *section_data)
{
  return assign_int_range (call_data, 0, -1);
}

static int
set_proto_opt (int *opt)
{
  int n;

  static struct kwtab kwtab[] = {
    { "SSLv2", SSL_OP_NO_SSLv2 },
    { "SSLv3", SSL_OP_NO_SSLv2 | SSL_OP_NO_SSLv3 },
#ifdef SSL_OP_NO_TLSv1
    { "TLSv1", SSL_OP_NO_SSLv2 | SSL_OP_NO_SSLv3 | SSL_OP_NO_TLSv1 },
#endif
#ifdef SSL_OP_NO_TLSv1_1
    { "TLSv1_1", SSL_OP_NO_SSLv2 | SSL_OP_NO_SSLv3 |
		 SSL_OP_NO_TLSv1 | SSL_OP_NO_TLSv1_1 },
#endif
#ifdef SSL_OP_NO_TLSv1_2
    { "TLSv1_2", SSL_OP_NO_SSLv2 | SSL_OP_NO_SSLv3 |
		 SSL_OP_NO_TLSv1 | SSL_OP_NO_TLSv1_1 |
		 SSL_OP_NO_TLSv1_2 },
#endif
    { NULL }
  };
  int res = assign_int_enum (&n, gettkn_expect (T_IDENT), kwtab,
			     "protocol name");
  if (res == PARSER_OK)
    *opt |= n;

  return res;
}

static int
disable_proto (void *call_data, void *section_data)
{
  SSL_CTX *ctx = *(SSL_CTX**) call_data;
  int n = 0;

  if (ctx == NULL)
    {
      conf_error ("%s", "HTTPS must be used before this statement");
      return PARSER_FAIL;
    }

  if (set_proto_opt (&n) != PARSER_OK)
    return PARSER_FAIL;

  SSL_CTX_set_options (ctx, n);

  return PARSER_OK;
}

static struct kwtab resolve_mode_kwtab[] = {
  { "immediate", bres_immediate },
  { "first", bres_first },
  { "all", bres_all },
  { "srv", bres_srv },
  { NULL }
};

char const *
resolve_mode_str (int mode)
{
  char const *ret = kw_to_str (resolve_mode_kwtab, mode);
  return ret ? ret : "UNKNOWN";
}

static int
assign_resolve_mode (void *call_data, void *section_data)
{
  int res = assign_int_enum (call_data, gettkn_expect (T_IDENT),
			     resolve_mode_kwtab,
			     "backend resolve mode");
#ifndef ENABLE_DYNAMIC_BACKENDS
  if (res != bres_immediate)
    {
      conf_error ("%s", "value not supported: pound compiled without support for dynamic backends");
      res = PARSER_FAIL;
    }
#endif
  return res;
}

static PARSER_TABLE backend_parsetab[] = {
  {
    .name = "End",
    .parser = parse_end
  },
  {
    .name = "Address",
    .parser = assign_address_string,
    .off = offsetof (BACKEND, v.mtx.hostname)
  },
  {
    .name = "Port",
    .parser = assign_port_int,
    .off = offsetof (BACKEND, v.mtx.port)
  },
  {
    .name = "Family",
    .parser = assign_address_family,
    .off = offsetof (BACKEND, v.mtx.family)
  },
  {
    .name = "Resolve",
    .parser = assign_resolve_mode,
    .off = offsetof (BACKEND, v.mtx.resolve_mode)
  },
  {
    .name = "RetryInterval",
    .parser = assign_timeout,
    .off = offsetof (BACKEND, v.mtx.retry_interval)
  },
  {
    .name = "Priority",
    .parser = backend_assign_priority,
    .off = offsetof (BACKEND, priority)
  },
  {
    .name = "TimeOut",
    .parser = assign_timeout,
    .off = offsetof (BACKEND, v.mtx.to)
  },
  {
    .name = "WSTimeOut",
    .parser = assign_timeout,
    .off = offsetof (BACKEND, v.mtx.ws_to)
  },
  {
    .name = "ConnTO",
    .parser = assign_timeout,
    .off = offsetof (BACKEND, v.mtx.conn_to)
  },
  {
    .name = "HTTPS",
    .parser = backend_parse_https
  },
  {
    .name = "Cert",
    .parser = backend_parse_cert
  },
  {
    .name = "Ciphers",
    .parser = backend_assign_ciphers
  },
  {
    .name = "Disable",
    .parser = disable_proto,
    .off = offsetof (BACKEND, v.mtx.ctx)
  },
  {
    .name = "Disabled",
    .parser = assign_bool,
    .off = offsetof (BACKEND, disabled)
  },
  {
    .name = "ServerName",
    .parser = assign_string,
    .off = offsetof (BACKEND, v.mtx.servername)
  },
  { NULL }
};

static PARSER_TABLE use_backend_parsetab[] = {
  {
    .name = "End",
    .parser = parse_end
  },
  {
    .name = "Priority",
    .parser = backend_assign_priority,
    .off = offsetof (BACKEND, priority)
  },
  {
    .name = "Disabled",
    .parser = assign_bool,
    .off = offsetof (BACKEND, disabled)
  },
  { NULL }
};

static int
check_addrinfo (struct addrinfo const *addr, struct locus_range const *range, char const *name)
{
  if (ADDRINFO_HAS_ADDRESS (addr))
    {
      if (!ADDRINFO_HAS_PORT (addr) &&
	  (addr->ai_family == AF_INET || addr->ai_family == AF_INET6))
	{
	  conf_error_at_locus_range (range, "%s missing Port declaration", name);
	  return PARSER_FAIL;
	}
    }
  else
    {
      conf_error_at_locus_range (range, "%s missing Address declaration", name);
      return PARSER_FAIL;
    }
  return PARSER_OK;
}

static char *
format_locus_str (struct locus_range *rp)
{
  struct stringbuf sb;

  xstringbuf_init (&sb);
  stringbuf_format_locus_range (&sb, rp);
  return stringbuf_finish (&sb);
}

static BACKEND *
parse_backend_internal (PARSER_TABLE *table, POUND_DEFAULTS *dfl,
			struct locus_point *beg)
{
  BACKEND *be;
  struct locus_range range;

  XZALLOC (be);
  be->be_type = BE_MATRIX;
  be->v.mtx.to = dfl->be_to;
  be->v.mtx.conn_to = dfl->be_connto;
  be->v.mtx.ws_to = dfl->ws_to;
  be->priority = 5;
  pthread_mutex_init (&be->mut, NULL);

  if (parser_loop (table, be, dfl, &range))
    return NULL;
  if (beg)
    range.beg = *beg;
  be->locus = range;
  be->locus_str = format_locus_str (&range);

  return be;
}

static int
parse_backend (void *call_data, void *section_data)
{
  BALANCER_LIST *bml = call_data;
  BACKEND *be;
  struct token *tok;
  struct locus_point beg = last_token_locus_range ()->beg;

  if ((tok = gettkn_any ()) == NULL)
    return PARSER_FAIL;

  if (tok->type == T_STRING)
    {
      struct locus_range range;

      range.beg = beg;

      XZALLOC (be);
      be->be_type = BE_BACKEND_REF;
      be->v.be_name = xstrdup (tok->str);
      be->priority = -1;
      be->disabled = -1;
      pthread_mutex_init (&be->mut, NULL);

      if (parser_loop (use_backend_parsetab, be, section_data, &range))
	return PARSER_FAIL;
      be->locus_str = format_locus_str (&tok->locus);
    }
  else
    {
      putback_tkn (tok);
      be = parse_backend_internal (backend_parsetab, section_data, &beg);
      if (!be)
	return PARSER_FAIL;
    }

  balancer_add_backend (balancer_list_get_normal (bml), be);

  return PARSER_OK;
}

static int
parse_use_backend (void *call_data, void *section_data)
{
  BALANCER_LIST *bml = call_data;
  BACKEND *be;
  struct token *tok;

  if ((tok = gettkn_expect (T_STRING)) == NULL)
    return PARSER_FAIL;

  XZALLOC (be);
  be->be_type = BE_BACKEND_REF;
  be->v.be_name = xstrdup (tok->str);
  be->locus = tok->locus;
  be->locus_str = format_locus_str (&tok->locus);
  be->priority = 5;
  pthread_mutex_init (&be->mut, NULL);

  balancer_add_backend (balancer_list_get_normal (bml), be);

  return PARSER_OK;
}

static int
parse_emergency (void *call_data, void *section_data)
{
  BALANCER_LIST *bml = call_data;
  BACKEND *be;
  POUND_DEFAULTS dfl = *(POUND_DEFAULTS*)section_data;

  dfl.be_to = 120;
  dfl.be_connto = 120;
  dfl.ws_to = 120;

  be = parse_backend_internal (backend_parsetab, &dfl, NULL);
  if (!be)
    return PARSER_FAIL;

  balancer_add_backend (balancer_list_get_emerg (bml), be);

  return PARSER_OK;
}

static int
parse_metrics (void *call_data, void *section_data)
{
  BALANCER_LIST *bml = call_data;
  BACKEND *be;

  XZALLOC (be);
  be->be_type = BE_METRICS;
  be->priority = 1;
  pthread_mutex_init (&be->mut, NULL);
  balancer_add_backend (balancer_list_get_normal (bml), be);
  return PARSER_OK;
}

static SERVICE_COND *
service_cond_append (SERVICE_COND *cond, int type)
{
  SERVICE_COND *sc;

  assert (cond->type == COND_BOOL);
  XZALLOC (sc);
  service_cond_init (sc, type);
  SLIST_PUSH (&cond->bool.head, sc, next);

  return sc;
}

static void
stringbuf_escape_regex (struct stringbuf *sb, char const *p)
{
  while (*p)
    {
      size_t len = strcspn (p, "\\[]{}().*+?");
      if (len > 0)
	stringbuf_add (sb, p, len);
      p += len;
      if (*p)
	{
	  stringbuf_add_char (sb, '\\');
	  stringbuf_add_char (sb, *p);
	  p++;
	}
    }
}

static int
parse_match_mode (int dfl_re_type, int *gp_type, int *sp_flags, int *from_file)
{
  struct token *tok;

  enum
  {
    MATCH_RE,
    MATCH_EXACT,
    MATCH_BEG,
    MATCH_END,
    MATCH_CONTAIN,
    MATCH_ICASE,
    MATCH_CASE,
    MATCH_FILE,
    MATCH_POSIX,
    MATCH_PCRE,
  };

  static struct kwtab optab[] = {
    { "-re",      MATCH_RE },
    { "-exact",   MATCH_EXACT },
    { "-beg",     MATCH_BEG },
    { "-end",     MATCH_END },
    { "-contain", MATCH_CONTAIN },
    { "-icase",   MATCH_ICASE },
    { "-case",    MATCH_CASE },
    { "-file",    MATCH_FILE },
    { "-posix",   MATCH_POSIX },
    { "-pcre",    MATCH_PCRE },
    { "-perl",    MATCH_PCRE },
    { NULL }
  };

  if (from_file)
    *from_file = 0;

  for (;;)
    {
      int n;

      if ((tok = gettkn_expect_mask (T_BIT (T_STRING) | T_BIT (T_LITERAL))) == NULL)
	return PARSER_FAIL;

      if (tok->type == T_STRING)
	break;

      if (kw_to_tok (optab, tok->str, 0, &n))
	{
	  conf_error ("unexpected token: %s", tok->str);
	  return PARSER_FAIL;
	}

      switch (n)
	{
	case MATCH_CASE:
	  *sp_flags &= ~GENPAT_ICASE;
	  break;

	case MATCH_ICASE:
	  *sp_flags |= GENPAT_ICASE;
	  break;

	case MATCH_FILE:
	  if (from_file)
	    *from_file = 1;
	  else
	    {
	      conf_error ("unexpected token: %s", tok->str);
	      return PARSER_FAIL;
	    }
	  break;

	case MATCH_RE:
	  *gp_type = dfl_re_type;
	  break;

	case MATCH_POSIX:
	  *gp_type = GENPAT_POSIX;
	  break;

	case MATCH_EXACT:
	  *gp_type = GENPAT_EXACT;
	  break;

	case MATCH_BEG:
	  *gp_type = GENPAT_PREFIX;
	  break;

	case MATCH_END:
	  *gp_type = GENPAT_SUFFIX;
	  break;

	case MATCH_CONTAIN:
	  *gp_type = GENPAT_CONTAIN;
	  break;

	case MATCH_PCRE:
#ifdef HAVE_LIBPCRE
	  *gp_type = GENPAT_PCRE;
#else
	  conf_error ("%s", "pound compiled without PCRE");
	  return PARSER_FAIL;
#endif
	  break;
	}
    }
  putback_tkn (tok);
  return PARSER_OK;
}

static char *
host_prefix_regex (struct stringbuf *sb, int *gp_type, char const *expr)
{
  stringbuf_add_char (sb, '^');
  stringbuf_add_string (sb, "Host:");
  switch (*gp_type)
    {
    case GENPAT_POSIX:
      stringbuf_add_string (sb, "[[:space:]]*");
      if (expr[0] == '^')
	expr++;
      stringbuf_add_string (sb, expr);
      break;

    case GENPAT_PCRE:
      stringbuf_add_string (sb, "\\s*");
      if (expr[0] == '^')
	expr++;
      stringbuf_add_string (sb, expr);
      break;

    case GENPAT_EXACT:
    case GENPAT_PREFIX:
      stringbuf_add_string (sb, "[[:space:]]*");
      stringbuf_escape_regex (sb, expr);
      *gp_type = GENPAT_POSIX;
      break;

    case GENPAT_SUFFIX:
      stringbuf_add_string (sb, "[[:space:]]*");
      stringbuf_add_string (sb, ".*");
      stringbuf_escape_regex (sb, expr);
      stringbuf_add_char (sb, '$');
      *gp_type = GENPAT_POSIX;
      break;

    case GENPAT_CONTAIN:
      stringbuf_add_string (sb, "[[:space:]]*");
      stringbuf_add_string (sb, ".*");
      stringbuf_escape_regex (sb, expr);
      *gp_type = GENPAT_POSIX;
      break;

    default:
      abort ();
    }
  return stringbuf_finish (sb);
}

static int
parse_regex_compat (GENPAT *regex, int dfl_re_type, int gp_type, int flags)
{
  struct token *tok;
  int rc;

  if (parse_match_mode (dfl_re_type, &gp_type, &flags, NULL))
    return PARSER_FAIL;

  if ((tok = gettkn_expect (T_STRING)) == NULL)
    return PARSER_FAIL;

  rc = genpat_compile (regex, gp_type, tok->str, flags);
  if (rc)
    {
      conf_regcomp_error (rc, *regex, NULL);
      genpat_free (*regex);
      return PARSER_FAIL;
    }

  return PARSER_OK;
}

STRING_REF *
string_ref_alloc (char const *str)
{
  STRING_REF *ref = xmalloc (sizeof (*ref) + strlen (str));
  ref->refcount = 1;
  strcpy (ref->value, str);
  return ref;
}

STRING_REF *
string_ref_incr (STRING_REF *ref)
{
  if (ref)
    ref->refcount++;
  return ref;
}

void
string_ref_free (STRING_REF *ref)
{
  if (ref && --ref->refcount == 0)
    free (ref);
}

static int
parse_cond_matcher_0 (SERVICE_COND *top_cond,
		      enum service_cond_type type,
		      int dfl_re_type,
		      int gp_type, int flags, char const *string)
{
  struct token *tok;
  int rc;
  struct stringbuf sb;
  SERVICE_COND *cond;
  int from_file;
  char *expr;

  if (parse_match_mode (dfl_re_type, &gp_type, &flags, &from_file))
    return PARSER_FAIL;

  if ((tok = gettkn_expect (T_STRING)) == NULL)
    return PARSER_FAIL;

  xstringbuf_init (&sb);
  if (from_file)
    {
      FILE *fp;
      char *p;
      char buf[MAXBUF];
      STRING_REF *ref = NULL;

      if ((fp = fopen_include (tok->str)) == NULL)
	{
	  fopen_error (LOG_ERR, errno, include_wd, tok->str, &tok->locus);
	  return PARSER_FAIL;
	}

      cond = service_cond_append (top_cond, COND_BOOL);
      cond->bool.op = BOOL_OR;

      switch (type)
	{
	case COND_QUERY_PARAM:
	case COND_STRING_MATCH:
	  ref = string_ref_alloc (string);
	  break;
	default:
	  break;
	}

      while ((p = fgets (buf, sizeof buf, fp)) != NULL)
	{
	  int rc;
	  size_t len;
	  SERVICE_COND *hc;

	  p += strspn (p, " \t");
	  for (len = strlen (p);
	       len > 0 && (p[len-1] == ' ' || p[len-1] == '\t'|| p[len-1] == '\n'); len--)
	    ;
	  if (len == 0 || *p == '#')
	    continue;
	  p[len] = 0;

	  if (type == COND_HOST)
	    {
	      stringbuf_reset (&sb);
	      expr = host_prefix_regex (&sb, &gp_type, p);
	    }
	  else
	    expr = p;

	  hc = service_cond_append (cond, type);
	  rc = genpat_compile (&hc->re, gp_type, expr, flags);
	  if (rc)
	    {
	      conf_regcomp_error (rc, hc->re, NULL);
	      // FIXME: genpat_free (hc->re);
	      return PARSER_FAIL;
	    }
	  switch (type)
	    {
	    case COND_QUERY_PARAM:
	    case COND_STRING_MATCH:
	      memmove (&hc->sm.re, &hc->re, sizeof (hc->sm.re));
	      hc->sm.string = string_ref_incr (ref);
	      break;

	    default:
	      break;
	    }
	}
      string_ref_free (ref);
      fclose (fp);
    }
  else
    {
      cond = service_cond_append (top_cond, type);
      if (type == COND_HOST)
	expr = host_prefix_regex (&sb, &gp_type, tok->str);
      else
	expr = tok->str;
      rc = genpat_compile (&cond->re, gp_type, expr, flags);
      if (rc)
	{
	  conf_regcomp_error (rc, cond->re, NULL);
	  // FIXME: genpat_free (cond->re);
	  return PARSER_FAIL;
	}
      switch (type)
	{
	case COND_QUERY_PARAM:
	case COND_STRING_MATCH:
	  memmove (&cond->sm.re, &cond->re, sizeof (cond->sm.re));
	  cond->sm.string = string_ref_alloc (string);
	  break;

	default:
	  break;
	}
    }
  stringbuf_free (&sb);

  return PARSER_OK;
}

static int
parse_cond_matcher (SERVICE_COND *top_cond,
		    enum service_cond_type type,
		    int dfl_re_type,
		    int gp_type, int flags, char const *string)
{
  int rc;
  char *string_copy;
  if (string)
    string_copy = xstrdup (string);
  else
    string_copy = NULL;
  rc = parse_cond_matcher_0 (top_cond, type, dfl_re_type, gp_type, flags,
			     string_copy);
  free (string_copy);
  return rc;
}

static int
parse_cond_acl (void *call_data, void *section_data)
{
  SERVICE_COND *cond = service_cond_append (call_data, COND_ACL);
  return parse_acl_ref (&cond->acl);
}

static int
parse_cond_url_matcher (void *call_data, void *section_data)
{
  POUND_DEFAULTS *dfl = section_data;
  return parse_cond_matcher (call_data, COND_URL, dfl->re_type,
			     dfl->re_type,
			     (dfl->ignore_case ? GENPAT_ICASE : 0),
			     NULL);
}

static int
parse_cond_path_matcher (void *call_data, void *section_data)
{
  POUND_DEFAULTS *dfl = section_data;
  return parse_cond_matcher (call_data, COND_PATH, dfl->re_type,
			     dfl->re_type,
			     (dfl->ignore_case ? GENPAT_ICASE : 0),
			     NULL);
}

static int
parse_cond_query_matcher (void *call_data, void *section_data)
{
  POUND_DEFAULTS *dfl = section_data;
  return parse_cond_matcher (call_data, COND_QUERY, dfl->re_type,
			     dfl->re_type,
			     (dfl->ignore_case ? GENPAT_ICASE : 0),
			     NULL);
}

static int
parse_cond_query_param_matcher (void *call_data, void *section_data)
{
  SERVICE_COND *top_cond = call_data;
  POUND_DEFAULTS *dfl = section_data;
  int flags = (dfl->ignore_case ? GENPAT_ICASE : 0);
  struct token *tok;
  char *string;
  int rc;

  if ((tok = gettkn_expect (T_STRING)) == NULL)
    return PARSER_FAIL;
  string = xstrdup (tok->str);
  rc = parse_cond_matcher (top_cond,
			   COND_QUERY_PARAM, dfl->re_type,
			   dfl->re_type, flags, string);
  free (string);
  return rc;
}

static int
parse_cond_string_matcher (void *call_data, void *section_data)
{
  SERVICE_COND *top_cond = call_data;
  POUND_DEFAULTS *dfl = section_data;
  int flags = (dfl->ignore_case ? GENPAT_ICASE : 0);
  struct token *tok;
  char *string;
  int rc;

  if ((tok = gettkn_expect (T_STRING)) == NULL)
    return PARSER_FAIL;
  string = xstrdup (tok->str);
  rc = parse_cond_matcher (top_cond,
			   COND_STRING_MATCH, dfl->re_type, dfl->re_type, flags,
			   string);
  free (string);
  return rc;
}

static int
parse_cond_hdr_matcher (void *call_data, void *section_data)
{
  POUND_DEFAULTS *dfl = section_data;
  return parse_cond_matcher (call_data, COND_HDR, dfl->re_type, dfl->re_type,
			     GENPAT_MULTILINE | GENPAT_ICASE,
			     NULL);
}

static int
parse_cond_head_deny_matcher (void *call_data, void *section_data)
{
  POUND_DEFAULTS *dfl = section_data;
  SERVICE_COND *cond = service_cond_append (call_data, COND_BOOL);
  cond->bool.op = BOOL_NOT;
  return parse_cond_matcher (cond, COND_HDR, dfl->re_type, dfl->re_type,
			     GENPAT_MULTILINE | GENPAT_ICASE,
			     NULL);
}

static int
parse_cond_host (void *call_data, void *section_data)
{
  POUND_DEFAULTS *dfl = section_data;
  return parse_cond_matcher (call_data, COND_HOST, dfl->re_type,
			     GENPAT_EXACT, GENPAT_ICASE, NULL);
}

static int
parse_cond_basic_auth (void *call_data, void *section_data)
{
  SERVICE_COND *cond = service_cond_append (call_data, COND_BASIC_AUTH);
  struct token *tok;

  if ((tok = gettkn_expect (T_STRING)) == NULL)
    return PARSER_FAIL;
  cond->pwfile.locus = tok->locus;
  cond->pwfile.filename = xstrdup (tok->str);
  return PARSER_OK;
}

static int
parse_redirect_backend (void *call_data, void *section_data)
{
  BALANCER_LIST *bml = call_data;
  struct token *tok;
  int code = 302;
  BACKEND *be;
  POUND_REGMATCH matches[5];
  struct locus_range range;

  range.beg = last_token_locus_range ()->beg;

  if ((tok = gettkn_any ()) == NULL)
    return PARSER_FAIL;

  if (tok->type == T_NUMBER)
    {
      int n = atoi (tok->str);
      switch (n)
	{
	case 301:
	case 302:
	case 303:
	case 307:
	case 308:
	  code = n;
	  break;

	default:
	  conf_error ("%s", "invalid status code");
	  return PARSER_FAIL;
	}

      if ((tok = gettkn_any ()) == NULL)
	return PARSER_FAIL;
    }

  range.end = last_token_locus_range ()->end;

  if (tok->type != T_STRING)
    {
      conf_error ("expected %s, but found %s", token_type_str (T_STRING), token_type_str (tok->type));
      return PARSER_FAIL;
    }

  XZALLOC (be);
  be->locus_str = format_locus_str (&range);
  be->be_type = BE_REDIRECT;
  be->priority = 1;
  pthread_mutex_init (&be->mut, NULL);

  be->v.redirect.status = code;
  be->v.redirect.url = xstrdup (tok->str);

  if (genpat_match (LOCATION, be->v.redirect.url, 4, matches))
    {
      conf_error ("%s", "Redirect bad URL");
      return PARSER_FAIL;
    }

  if ((be->v.redirect.has_uri = matches[3].rm_eo - matches[3].rm_so) == 1)
    /* the path is a single '/', so remove it */
    be->v.redirect.url[matches[3].rm_so] = '\0';

  balancer_add_backend (balancer_list_get_normal (bml), be);

  return PARSER_OK;
}

static int
parse_error_backend (void *call_data, void *section_data)
{
  BALANCER_LIST *bml = call_data;
  struct token *tok;
  int n, status;
  char *text = NULL;
  BACKEND *be;
  int rc;
  struct locus_range range;

  range.beg = last_token_locus_range ()->beg;

  if ((tok = gettkn_expect (T_NUMBER)) == NULL)
    return PARSER_FAIL;

  n = atoi (tok->str);
  if ((status = http_status_to_pound (n)) == -1)
    {
      conf_error ("%s", "unsupported status code");
      return PARSER_FAIL;
    }

  if ((tok = gettkn_any ()) == NULL)
    return PARSER_FAIL;

  if (tok->type == T_STRING)
    {
      putback_tkn (tok);
      if ((rc = assign_string_from_file (&text, section_data)) == PARSER_FAIL)
	return rc;
    }
  else if (tok->type == '\n')
    rc = PARSER_OK_NONL;
  else
    {
      conf_error ("%s", "string or newline expected");
      return PARSER_FAIL;
    }

  range.end = last_token_locus_range ()->end;

  XZALLOC (be);
  be->locus = range;
  be->locus_str = format_locus_str (&range);
  be->be_type = BE_ERROR;
  be->priority = 1;
  pthread_mutex_init (&be->mut, NULL);

  be->v.error.status = status;
  be->v.error.text = text;

  balancer_add_backend (balancer_list_get_normal (bml), be);

  return rc;
}

static int
parse_errorfile (void *call_data, void *section_data)
{
  struct token *tok;
  int status;
  char **http_err = call_data;

  if ((tok = gettkn_expect (T_NUMBER)) == NULL)
    return PARSER_FAIL;

  if ((status = http_status_to_pound (atoi (tok->str))) == -1)
    {
      conf_error ("%s", "unsupported status code");
      return PARSER_FAIL;
    }

  return assign_string_from_file (&http_err[status], section_data);
}

struct service_session
{
  int type;
  char *id;
  unsigned ttl;
};

static struct kwtab sess_type_tab[] = {
  { "IP", SESS_IP },
  { "COOKIE", SESS_COOKIE },
  { "URL", SESS_URL },
  { "PARM", SESS_PARM },
  { "BASIC", SESS_BASIC },
  { "HEADER", SESS_HEADER },
  { NULL }
};

char const *
sess_type_to_str (int type)
{
  if (type == SESS_NONE)
    return "NONE";
  return kw_to_str (sess_type_tab, type);
}

static int
session_type_parser (void *call_data, void *section_data)
{
  SERVICE *svc = call_data;
  struct token *tok;
  int n;

  if ((tok = gettkn_expect (T_IDENT)) == NULL)
    return PARSER_FAIL;

  if (kw_to_tok (sess_type_tab, tok->str, 1, &n))
    {
      conf_error ("%s", "Unknown Session type");
      return PARSER_FAIL;
    }
  svc->sess_type = n;

  return PARSER_OK;
}

static PARSER_TABLE session_parsetab[] = {
  {
    .name = "End",
    .parser = parse_end
  },
  {
    .name = "Type",
    .parser = session_type_parser
  },
  {
    .name = "TTL",
    .parser = assign_timeout,
    .off = offsetof (SERVICE, sess_ttl)
  },
  {
    .name = "ID",
    .parser = assign_string,
    .off = offsetof (SERVICE, sess_id)
  },
  { NULL }
};

static int
parse_session (void *call_data, void *section_data)
{
  SERVICE *svc = call_data;
  struct locus_range range;

  if (parser_loop (session_parsetab, svc, section_data, &range))
    return PARSER_FAIL;

  if (svc->sess_type == SESS_NONE)
    {
      conf_error_at_locus_range (&range, "Session type not defined");
      return PARSER_FAIL;
    }

  if (svc->sess_ttl == 0)
    {
      conf_error_at_locus_range (&range, "Session TTL not defined");
      return PARSER_FAIL;
    }

  switch (svc->sess_type)
    {
    case SESS_COOKIE:
    case SESS_URL:
    case SESS_HEADER:
      if (svc->sess_id == NULL)
	{
	  conf_error ("%s", "Session ID not defined");
	  return PARSER_FAIL;
	}
      break;

    default:
      break;
    }

  return PARSER_OK;
}

static int
assign_dfl_ignore_case (void *call_data, void *section_data)
{
  POUND_DEFAULTS *dfl = section_data;
  return assign_bool (&dfl->ignore_case, NULL);
}

static int parse_cond (int op, SERVICE_COND *cond, void *section_data);

static int
parse_match (void *call_data, void *section_data)
{
  struct token *tok;
  int op = BOOL_AND;

  if ((tok = gettkn_any ()) == NULL)
    return PARSER_FAIL;
  if (tok->type == T_IDENT)
    {
      if (strcasecmp (tok->str, "and") == 0)
	op = BOOL_AND;
      else if (strcasecmp (tok->str, "or") == 0)
	op = BOOL_OR;
      else
	{
	  conf_error ("expected AND or OR, but found %s", tok->str);
	  return PARSER_FAIL;
	}
    }
  else
    putback_tkn (tok);

  return parse_cond (op, call_data, section_data);
}

static int parse_not_cond (void *call_data, void *section_data);

static PARSER_TABLE match_conditions[] = {
  {
    .name = "ACL",
    .parser = parse_cond_acl
  },
  {
    .name = "URL",
    .parser = parse_cond_url_matcher
  },
  {
    .name = "Path",
    .parser = parse_cond_path_matcher
  },
  {
    .name = "Query",
    .parser = parse_cond_query_matcher
  },
  {
    .name = "QueryParam",
    .parser = parse_cond_query_param_matcher
  },
  {
    .name = "Header",
    .parser = parse_cond_hdr_matcher
  },
  {
    .name = "HeadRequire",
    .type = KWT_ALIAS,
    .deprecated = 1
  },
  {
    .name = "HeadDeny",
    .parser = parse_cond_head_deny_matcher,
    .deprecated = 1,
    .message = "use \"Not Header\" instead"
  },
  {
    .name = "Host",
    .parser = parse_cond_host
  },
  {
    .name = "BasicAuth",
    .parser = parse_cond_basic_auth
  },
  {
    .name = "StringMatch",
    .parser = parse_cond_string_matcher
  },
  {
    .name = "Match",
    .parser = parse_match
  },
  {
    .name = "NOT",
    .parser = parse_not_cond
  },
  { NULL }
};

static PARSER_TABLE negate_parsetab[] = {
  {
    .name = "",
    .type = KWT_SOFTREF,
    .ref = match_conditions
  },
  { NULL }
};

static int
parse_not_cond (void *call_data, void *section_data)
{
  SERVICE_COND *cond = service_cond_append (call_data, COND_BOOL);
  cond->bool.op = BOOL_NOT;
  return parse_statement (negate_parsetab, cond, section_data, 1, NULL);
}

static PARSER_TABLE logcon_parsetab[] = {
  {
    .name = "End",
    .parser = parse_end
  },
  {
    .name = "",
    .type = KWT_SOFTREF,
    .ref = match_conditions
  },
  { NULL }
};

static int
parse_cond (int op, SERVICE_COND *cond, void *section_data)
{
  SERVICE_COND *subcond = service_cond_append (cond, COND_BOOL);
  struct locus_range range;

  subcond->bool.op = op;
  return parser_loop (logcon_parsetab, subcond, section_data, &range);
}

static int parse_else (void *call_data, void *section_data);
static int parse_rewrite (void *call_data, void *section_data);
static int parse_set_header (void *call_data, void *section_data);
static int parse_delete_header (void *call_data, void *section_data);
static int parse_set_url (void *call_data, void *section_data);
static int parse_set_path (void *call_data, void *section_data);
static int parse_set_query (void *call_data, void *section_data);
static int parse_set_query_param (void *call_data, void *section_data);
static int parse_sub_rewrite (void *call_data, void *section_data);

static PARSER_TABLE rewrite_ops[] = {
  {
    .name = "SetHeader",
    .parser = parse_set_header
  },
  {
    .name = "DeleteHeader",
    .parser = parse_delete_header
  },
  {
    .name = "SetURL",
    .parser = parse_set_url },
  {
    .name = "SetPath",
    .parser = parse_set_path
  },
  {
    .name = "SetQuery",
    .parser = parse_set_query
  },
  {
    .name = "SetQueryParam",
    .parser = parse_set_query_param
  },
  { NULL }
};

static PARSER_TABLE rewrite_rule_parsetab[] = {
  {
    .name = "End",
    .parser = parse_end
  },
  {
    .name = "Rewrite",
    .parser = parse_sub_rewrite,
    .off = offsetof (REWRITE_RULE, ophead)
  },
  {
    .name = "Else",
    .parser = parse_else,
    .off = offsetof (REWRITE_RULE, iffalse)
  },
  {
    .name = "",
    .off = offsetof (REWRITE_RULE, cond),
    .type = KWT_SOFTREF,
    .ref = match_conditions
  },
  {
    .name = "",
    .off = offsetof (REWRITE_RULE, ophead),
    .type = KWT_SOFTREF,
    .ref = rewrite_ops
  },
  { NULL }
};

static int
parse_end_else (void *call_data, void *section_data)
{
  struct token nl = { '\n' };
  putback_tkn (NULL);
  putback_tkn (&nl);
  return PARSER_END;
}

static PARSER_TABLE else_rule_parsetab[] = {
  {
    .name = "End",
    .parser = parse_end_else
  },
  {
    .name = "Rewrite",
    .parser = parse_sub_rewrite,
    .off = offsetof (REWRITE_RULE, ophead)
  },
  {
    .name = "Else",
    .parser = parse_else,
    .off = offsetof (REWRITE_RULE, iffalse)
  },
  {
    .name = "",
    .off = offsetof (REWRITE_RULE, cond),
    .type = KWT_SOFTREF,
    .ref = match_conditions
  },
  {
    .name = "",
    .off = offsetof (REWRITE_RULE, ophead),
    .type = KWT_SOFTREF,
    .ref = rewrite_ops
  },
  { NULL }
};

static REWRITE_OP *
rewrite_op_alloc (REWRITE_OP_HEAD *head, enum rewrite_type type)
{
  REWRITE_OP *op;

  XZALLOC (op);
  op->type = type;
  SLIST_PUSH (head, op, next);

  return op;
}

static int
parse_rewrite_op (REWRITE_OP_HEAD *head, enum rewrite_type type)
{
  REWRITE_OP *op = rewrite_op_alloc (head, type);
  struct token *tok;

  if ((tok = gettkn_expect (T_STRING)) == NULL)
    return PARSER_FAIL;

  op->v.str = xstrdup (tok->str);
  return PARSER_OK;
}

static int
parse_delete_header (void *call_data, void *section_data)
{
  REWRITE_OP *op = rewrite_op_alloc (call_data, REWRITE_HDR_DEL);
  POUND_DEFAULTS *dfl = section_data;

  XZALLOC (op->v.hdrdel);
  return parse_regex_compat (&op->v.hdrdel->pat, dfl->re_type, dfl->re_type,
			     (dfl->ignore_case ? GENPAT_ICASE : 0));
}

static int
parse_set_header (void *call_data, void *section_data)
{
  return parse_rewrite_op (call_data, REWRITE_HDR_SET);
}

static int
parse_set_url (void *call_data, void *section_data)
{
  return parse_rewrite_op (call_data, REWRITE_URL_SET);
}

static int
parse_set_path (void *call_data, void *section_data)
{
  return parse_rewrite_op (call_data, REWRITE_PATH_SET);
}

static int
parse_set_query (void *call_data, void *section_data)
{
  return parse_rewrite_op (call_data, REWRITE_QUERY_SET);
}

static int
parse_set_query_param (void *call_data, void *section_data)
{
  REWRITE_OP *op = rewrite_op_alloc (call_data, REWRITE_QUERY_PARAM_SET);
  struct token *tok;

  if ((tok = gettkn_expect (T_STRING)) == NULL)
    return PARSER_FAIL;
  op->v.qp.name = xstrdup (tok->str);

  if ((tok = gettkn_expect (T_STRING)) == NULL)
    return PARSER_FAIL;
  op->v.qp.value = xstrdup (tok->str);

  return PARSER_OK;

}

static REWRITE_RULE *
rewrite_rule_alloc (REWRITE_RULE_HEAD *head)
{
  REWRITE_RULE *rule;

  XZALLOC (rule);
  service_cond_init (&rule->cond, COND_BOOL);
  SLIST_INIT (&rule->ophead);

  if (head)
    SLIST_PUSH (head, rule, next);

  return rule;
}

static int
parse_else (void *call_data, void *section_data)
{
  REWRITE_RULE *rule = rewrite_rule_alloc (NULL);
  *(REWRITE_RULE**)call_data = rule;
  return parser_loop (else_rule_parsetab, rule, section_data, NULL);
}

static int
parse_sub_rewrite (void *call_data, void *section_data)
{
  REWRITE_OP *op = rewrite_op_alloc (call_data, REWRITE_REWRITE_RULE);
  op->v.rule = rewrite_rule_alloc (NULL);
  return parser_loop (rewrite_rule_parsetab, op->v.rule, section_data, NULL);
}

static PARSER_TABLE match_response_conditions[] = {
  {
    .name = "Header",
    .parser = parse_cond_hdr_matcher
  },
  {
    .name = "StringMatch",
    .parser = parse_cond_string_matcher
  },
  {
    .name = "Match",
    .parser = parse_match
  },
  {
    .name = "NOT",
    .parser = parse_not_cond
  },
  { NULL }
};

static PARSER_TABLE rewrite_response_ops[] = {
  {
    .name = "SetHeader",
    .parser = parse_set_header
  },
  {
    .name = "DeleteHeader",
    .parser = parse_delete_header
  },
  { NULL },
};

static int parse_response_else (void *call_data, void *section_data);
static int parse_response_sub_rewrite (void *call_data, void *section_data);

static PARSER_TABLE response_rewrite_rule_parsetab[] = {
  {
    .name = "End",
    .parser = parse_end
  },
  {
    .name = "Rewrite",
    .parser = parse_response_sub_rewrite,
    .off = offsetof (REWRITE_RULE, ophead)
  },
  {
    .name = "Else",
    .parser = parse_response_else,
    .off = offsetof (REWRITE_RULE, iffalse)
  },
  {
    .name = "",
    .off = offsetof (REWRITE_RULE, cond),
    .type = KWT_SOFTREF,
    .ref = match_response_conditions
  },
  {
    .name = "",
    .off = offsetof (REWRITE_RULE, ophead),
    .type = KWT_SOFTREF,
    .ref = rewrite_response_ops
  },
  { NULL }
};

static PARSER_TABLE response_else_rule_parsetab[] = {
  {
    .name = "End",
    .parser = parse_end_else
  },
  {
    .name = "Rewrite",
    .parser = parse_response_sub_rewrite,
    .off = offsetof (REWRITE_RULE, ophead)
  },
  {
    .name = "Else",
    .parser = parse_else,
    .off = offsetof (REWRITE_RULE, iffalse)
  },
  {
    .name = "",
    .off = offsetof (REWRITE_RULE, cond),
    .type = KWT_SOFTREF,
    .ref = match_response_conditions
  },
  {
    .name = "",
    .off = offsetof (REWRITE_RULE, ophead),
    .type = KWT_SOFTREF,
    .ref = rewrite_response_ops
  },
  { NULL }
};

static int
parse_response_else (void *call_data, void *section_data)
{
  REWRITE_RULE *rule = rewrite_rule_alloc (NULL);
  *(REWRITE_RULE**)call_data = rule;
  return parser_loop (response_else_rule_parsetab, rule, section_data, NULL);
}

static int
parse_response_sub_rewrite (void *call_data, void *section_data)
{
  REWRITE_OP *op = rewrite_op_alloc (call_data, REWRITE_REWRITE_RULE);
  op->v.rule = rewrite_rule_alloc (NULL);
  return parser_loop (response_rewrite_rule_parsetab, op->v.rule, section_data, NULL);
}

static int
parse_rewrite (void *call_data, void *section_data)
{
  struct token *tok;
  PARSER_TABLE *table;
  REWRITE_RULE_HEAD *rw = call_data, *head;

  if ((tok = gettkn_any ()) == NULL)
    return PARSER_FAIL;
  if (tok->type == T_IDENT)
    {
      if (strcasecmp (tok->str, "response") == 0)
	{
	  table = response_rewrite_rule_parsetab;
	  head = &rw[REWRITE_RESPONSE];
	}
      else if (strcasecmp (tok->str, "request") == 0)
	{
	  table = rewrite_rule_parsetab;
	  head = &rw[REWRITE_REQUEST];
	}
      else
	{
	  conf_error ("expected response, request, or newline, but found %s",
		      token_type_str (tok->type));
	  return PARSER_FAIL;
	}
    }
  else
    {
      putback_tkn (tok);
      table = rewrite_rule_parsetab;
      head = &rw[REWRITE_REQUEST];
    }
  return parser_loop (table, rewrite_rule_alloc (head), section_data, NULL);
}

static REWRITE_RULE *
rewrite_rule_last_uncond (REWRITE_RULE_HEAD *head)
{
  if (!SLIST_EMPTY (head))
    {
      REWRITE_RULE *rw = SLIST_LAST (head);
      if (rw->cond.type == COND_BOOL && SLIST_EMPTY (&rw->cond.bool.head))
	return rw;
    }

  return rewrite_rule_alloc (head);
}

#define __cat2__(a,b) a ## b
#define SETFN_NAME(part)			\
  __cat2__(parse_,part)
#define SETFN_SVC_NAME(part)			\
  __cat2__(parse_svc_,part)
#define SETFN_SVC_DECL(part)					     \
  static int							     \
  SETFN_SVC_NAME(part) (void *call_data, void *section_data)	     \
  {								     \
    REWRITE_RULE *rule = rewrite_rule_last_uncond (call_data);	     \
    return SETFN_NAME(part) (&rule->ophead, section_data);	     \
  }

SETFN_SVC_DECL (set_url)
SETFN_SVC_DECL (set_path)
SETFN_SVC_DECL (set_query)
SETFN_SVC_DECL (set_query_param)
SETFN_SVC_DECL (set_header)
SETFN_SVC_DECL (delete_header)

/*
 * Support for backward-compatible HeaderRemove and HeadRemove directives.
 */
static int
parse_header_remove (void *call_data, void *section_data)
{
  POUND_DEFAULTS *dfl = section_data;
  REWRITE_RULE *rule = rewrite_rule_last_uncond (call_data);
  REWRITE_OP *op = rewrite_op_alloc (&rule->ophead, REWRITE_HDR_DEL);
  XZALLOC (op->v.hdrdel);
  return parse_regex_compat (&op->v.hdrdel->pat, dfl->re_type, dfl->re_type,
			     GENPAT_ICASE | GENPAT_MULTILINE);
}

static int
parse_balancer (void *call_data, void *section_data)
{
  BALANCER_ALGO *t = call_data;
  struct token *tok;

  if ((tok = gettkn_expect_mask (T_UNQ)) == NULL)
    return PARSER_FAIL;
  if (strcasecmp (tok->str, "random") == 0)
    *t = BALANCER_ALGO_RANDOM;
  else if (strcasecmp (tok->str, "iwrr") == 0)
    *t = BALANCER_ALGO_IWRR;
  else
    {
      conf_error ("unsupported balancing strategy: %s", tok->str);
      return PARSER_FAIL;
    }
  return PARSER_OK;
}

static int
parse_log_suppress (void *call_data, void *section_data)
{
  int *result_ptr = call_data;
  struct token *tok;
  int n;
  int result = 0;
  int type;
  static struct kwtab status_table[] = {
    { "all",      STATUS_MASK (100) | STATUS_MASK (200) |
		  STATUS_MASK (300) | STATUS_MASK (400) | STATUS_MASK (500) },
    { "info",     STATUS_MASK (100) },
    { "success",  STATUS_MASK (200) },
    { "redirect", STATUS_MASK (300) },
    { "clterr",   STATUS_MASK (400) },
    { "srverr",   STATUS_MASK (500) },
    { NULL }
  };

  if ((tok = gettkn_expect_mask (T_UNQ)) == NULL)
    return PARSER_FAIL;

  do
    {
      if (strlen (tok->str) == 1 && isdigit (tok->str[0]))
	{
	  n = tok->str[0] - '0';
	  if (n <= 0 || n >= sizeof (status_table) / sizeof (status_table[0]))
	    {
	      conf_error ("%s", "unsupported status mask");
	      return PARSER_FAIL;
	    }
	  n = STATUS_MASK (n * 100);
	}
      else if (kw_to_tok (status_table, tok->str, 1, &n) != 0)
	{
	  conf_error ("%s", "unsupported status mask");
	  return PARSER_FAIL;
	}
      result |= n;
    }
  while ((type = gettkn (&tok)) != EOF && type != T_ERROR &&
	 T_MASK_ISSET (T_UNQ, type));

  if (type == T_ERROR)
    return PARSER_FAIL;
  if (type == EOF)
    {
      conf_error ("%s", "unexpected end of file");
      return PARSER_FAIL;
    }

  putback_tkn (tok);

  *result_ptr = result;

  return PARSER_OK;
}

static PARSER_TABLE service_parsetab[] = {
  {
    .name = "End",
    .parser = parse_end
  },

  {
    .name = "",
    .off = offsetof (SERVICE, cond),
    .type = KWT_SOFTREF,
    .ref = match_conditions
  },

  {
    .name = "Rewrite",
    .parser = parse_rewrite,
    .off = offsetof (SERVICE, rewrite)
  },
  {
    .name = "SetHeader",
    .parser = SETFN_SVC_NAME (set_header),
    .off = offsetof (SERVICE, rewrite)
  },
  {
    .name = "DeleteHeader",
    .parser = SETFN_SVC_NAME (delete_header),
    .off = offsetof (SERVICE, rewrite)
  },
  {
    .name = "SetURL",
    .parser = SETFN_SVC_NAME (set_url),
    .off = offsetof (SERVICE, rewrite)
  },
  {
    .name = "SetPath",
    .parser = SETFN_SVC_NAME (set_path),
    .off = offsetof (SERVICE, rewrite)
  },
  {
    .name = "SetQuery",
    .parser = SETFN_SVC_NAME (set_query),
    .off = offsetof (SERVICE, rewrite)
  },
  {
    .name = "SetQueryParam",
    .parser = SETFN_SVC_NAME (set_query_param),
    .off = offsetof (SERVICE, rewrite)
  },

  {
    .name = "Disabled",
    .parser = assign_bool,
    .off = offsetof (SERVICE, disabled)
  },
  {
    .name = "Redirect",
    .parser = parse_redirect_backend,
    .off = offsetof (SERVICE, backends)
  },
  {
    .name = "Error",
    .parser = parse_error_backend,
    .off = offsetof (SERVICE, backends)
  },
  {
    .name = "Backend",
    .parser = parse_backend,
    .off = offsetof (SERVICE, backends)
  },
  {
    .name = "UseBackend",
    .parser = parse_use_backend,
    .off = offsetof (SERVICE, backends)
  },
  {
    .name = "Emergency",
    .parser = parse_emergency,
    .off = offsetof (SERVICE, backends)
  },
  {
    .name = "Metrics",
    .parser = parse_metrics,
    .off = offsetof (SERVICE, backends)
  },
  {
    .name = "Session",
    .parser = parse_session
  },
  {
    .name = "Balancer",
    .parser = parse_balancer,
    .off = offsetof (SERVICE, balancer_algo)
  },
  {
    .name = "ForwardedHeader",
    .parser = assign_string,
    .off = offsetof (SERVICE, forwarded_header)
  },
  {
    .name = "TrustedIP",
    .parser = assign_acl,
    .off = offsetof (SERVICE, trusted_ips)
  },
  {
    .name = "LogSuppress",
    .parser = parse_log_suppress,
    .off = offsetof (SERVICE, log_suppress_mask)
  },

  /* Backward compatibility */
  {
    .name = "IgnoreCase",
    .parser = assign_dfl_ignore_case,
    .deprecated = 1,
    .message = "use the -icase matching directive flag to request case-insensitive comparison"
  },

  { NULL }
};

static int
find_service_ident (SERVICE_HEAD *svc_head, char const *name)
{
  SERVICE *svc;
  SLIST_FOREACH (svc, svc_head, next)
    {
      if (svc->name && strcmp (svc->name, name) == 0)
	return 1;
    }
  return 0;
}

static SERVICE *
new_service (BALANCER_ALGO algo)
{
  SERVICE *svc;

  XZALLOC (svc);

  service_cond_init (&svc->cond, COND_BOOL);
  DLIST_INIT (&svc->backends);

  svc->sess_type = SESS_NONE;
  pthread_mutex_init (&svc->mut, &mutex_attr_recursive);
  svc->balancer_algo = algo;

  DLIST_INIT (&svc->be_rem_head);
  pthread_cond_init (&svc->be_rem_cond, NULL);
  
  return svc;
}

static int backend_pri_max[] = {
  [BALANCER_ALGO_RANDOM] = PRI_MAX_RANDOM,
  [BALANCER_ALGO_IWRR]   = PRI_MAX_IWRR
};
   
static int
parse_service (void *call_data, void *section_data)
{
  SERVICE_HEAD *head = call_data;
  POUND_DEFAULTS *dfl = (POUND_DEFAULTS*) section_data;
  struct token *tok;
  SERVICE *svc;
  struct locus_range range;

  svc = new_service (dfl->balancer_algo);
  
  tok = gettkn_any ();

  if (!tok)
    return PARSER_FAIL;

  if (tok->type == T_STRING)
    {
      if (find_service_ident (head, tok->str))
	{
	  conf_error ("%s", "service name is not unique");
	  return PARSER_FAIL;
	}
      svc->name = xstrdup (tok->str);
    }
  else
    putback_tkn (tok);

  if ((svc->sessions = session_table_new ()) == NULL)
    {
      conf_error ("%s", "session_table_new failed");
      return -1;
    }

  if (parser_loop (service_parsetab, svc, dfl, &range))
    return PARSER_FAIL;
  else
    {
      BALANCER *be_list;
      unsigned be_count = 0;
      
      DLIST_FOREACH (be_list, &svc->backends, link)
	{
	  BACKEND *be;	  
	  int be_class = 0;
#         define BE_MASK(n) (1<<(n))
#         define  BX_(x)  ((x) - (((x)>>1)&0x77777777)			\
			   - (((x)>>2)&0x33333333)			\
			   - (((x)>>3)&0x11111111))
#         define BITCOUNT(x)     (((BX_(x)+(BX_(x)>>4)) & 0x0F0F0F0F) % 255)
	  int n = 0;
	  int pri_max = backend_pri_max[svc->balancer_algo];

	  be_list->tot_pri = 0;
	  be_list->max_pri = 0;
	  DLIST_FOREACH (be, &be_list->backends, link)
	    {
	      n++;
	      if (be->priority > pri_max)
		{
		  conf_error_at_locus_range (&be->locus,
					     "backend priority out of allowed"
					     " range; reset to max. %d",
					     pri_max);
		  be->priority = pri_max;
		}
	      be_class |= BE_MASK (be->be_type);
	      be->service = svc;
	      if (!be->disabled)
		{
		  if (TOT_PRI_MAX - be_list->tot_pri > be->priority)
		    be_list->tot_pri += be->priority;
		  else
		    {
		      conf_error_at_locus_range (&be->locus,
						 "this backend overflows the"
						 " sum of priorities");
		      return PARSER_FAIL;
		    }
		  if (be_list->max_pri < be->priority)
		    be_list->max_pri = be->priority;
		}
	    }

	  if (n > 1)
	    {
	      if (be_class & ~(BE_MASK (BE_REGULAR) |
			       BE_MASK (BE_MATRIX) |
			       BE_MASK (BE_REDIRECT)))
		{
		  conf_error_at_locus_range (&range,
			  "%s",
			  BITCOUNT (be_class) == 1
			    ? "multiple backends of this type are not allowed"
			    : "service mixes backends of different types");
		  return PARSER_FAIL;
		}

	       if (be_class & BE_MASK (BE_REDIRECT))
		{
		  conf_error_at_locus_range (&range,
			  "warning: %s",
			  (be_class & (BE_MASK (BE_REGULAR) |
				       BE_MASK (BE_MATRIX)))
			     ? "service mixes regular and redirect backends"
			     : "service uses multiple redirect backends");
		  conf_error_at_locus_range (&range,
			  "see section \"DEPRECATED FEATURES\" in pound(8)");
		}
	    }
	  
	  be_count += n;
	}

      if (be_count == 0)
	{
	  conf_error_at_locus_range (&range, "warning: no backends defined");
	}
      
      service_lb_init (svc);

      SLIST_PUSH (head, svc, next);
    }
  svc->locus_str = format_locus_str (&range);
  return PARSER_OK;
}

static int
parse_acme (void *call_data, void *section_data)
{
  SERVICE_HEAD *head = call_data;
  SERVICE *svc;
  BACKEND *be;
  SERVICE_COND *cond;
  struct token *tok;
  struct stat st;
  int rc;
  static char sp_acme[] = "^/\\.well-known/acme-challenge/(.+)";
  int fd;
  struct locus_range range;

  range.beg = last_token_locus_range ()->beg;

  if ((tok = gettkn_expect (T_STRING)) == NULL)
    return PARSER_FAIL;

  if (stat (tok->str, &st))
    {
      conf_error ("can't stat %s: %s", tok->str, strerror (errno));
      return PARSER_FAIL;
    }
  if (!S_ISDIR (st.st_mode))
    {
      conf_error ("%s is not a directory: %s", tok->str, strerror (errno));
      return PARSER_FAIL;
    }
  if ((fd = open (tok->str, O_RDONLY | O_NONBLOCK | O_DIRECTORY)) == -1)
    {
      conf_error ("can't open directory %s: %s", tok->str, strerror (errno));
      return PARSER_FAIL;
    }

  /* Create service; there'll be only one backend so the balancing algorithm
     doesn't really matter. */
  svc = new_service (BALANCER_ALGO_RANDOM);

  /* Create a URL matcher */
  cond = service_cond_append (&svc->cond, COND_URL);
  rc = genpat_compile (&cond->re, GENPAT_POSIX, sp_acme, 0);
  if (rc)
    {
      conf_regcomp_error (rc, cond->re, NULL);
      return PARSER_FAIL;
    }

  range.end = last_token_locus_range ()->beg;
<<<<<<< HEAD
  svc->locus = format_locus_str (&range);

  svc->tot_pri = 1;
  svc->max_pri = 1;
=======
  svc->locus_str = format_locus_str (&range);
>>>>>>> 60b12f48

  /* Create ACME backend */
  XZALLOC (be);
  be->be_type = BE_ACME;
  be->priority = 1;
  pthread_mutex_init (&be->mut, NULL);

  be->v.acme.wd = fd;

  /* Register backend in service */
  balancer_add_backend (balancer_list_get_normal (&svc->backends), be);
  service_recompute_pri_unlocked (svc, NULL, NULL);

  /* Register service in the listener */
  SLIST_PUSH (head, svc, next);

  return PARSER_OK;
}


static int
listener_parse_xhttp (void *call_data, void *section_data)
{
  return assign_int_range (call_data, 0, 3);
}

static int
listener_parse_checkurl (void *call_data, void *section_data)
{
  LISTENER *lst = call_data;
  POUND_DEFAULTS *dfl = section_data;

  if (lst->url_pat)
    {
      conf_error ("%s", "CheckURL multiple pattern");
      return PARSER_FAIL;
    }

  return parse_regex_compat (&lst->url_pat, dfl->re_type, dfl->re_type,
			     (dfl->ignore_case ? GENPAT_ICASE : 0));
}

static int
read_fd (int fd)
{
  struct msghdr msg;
  struct iovec iov[1];
  char base[1];
  union
  {
    struct cmsghdr cm;
    char control[CMSG_SPACE (sizeof (int))];
  } control_un;
  struct cmsghdr *cmptr;

  msg.msg_control = control_un.control;
  msg.msg_controllen = sizeof (control_un.control);

  msg.msg_name = NULL;
  msg.msg_namelen = 0;

  iov[0].iov_base = base;
  iov[0].iov_len = sizeof (base);

  msg.msg_iov = iov;
  msg.msg_iovlen = 1;
  if (recvmsg (fd, &msg, 0) > 0)
    {
      if ((cmptr = CMSG_FIRSTHDR (&msg)) != NULL
	  && cmptr->cmsg_len == CMSG_LEN (sizeof (int))
	  && cmptr->cmsg_level == SOL_SOCKET
	  && cmptr->cmsg_type == SCM_RIGHTS)
	return *((int*) CMSG_DATA (cmptr));
    }
  return -1;
}

static int
listener_parse_socket_from (void *call_data, void *section_data)
{
  LISTENER *lst = call_data;
  struct sockaddr_storage ss;
  socklen_t sslen = sizeof (ss);
  struct token *tok;
  struct addrinfo addr;
  int sfd, fd;

  if (ADDRINFO_HAS_ADDRESS (&lst->addr))
    {
      conf_error ("%s", "Duplicate Address or SocketFrom statement");
      return PARSER_FAIL;
    }

  if ((tok = gettkn_expect (T_STRING)) == NULL)
    return PARSER_FAIL;
  memset (&addr, 0, sizeof (addr));
  if (assign_address_internal (&addr, tok) != PARSER_OK)
    return PARSER_FAIL;

  if ((sfd = socket (PF_UNIX, SOCK_STREAM, 0)) < 0)
    {
      conf_error ("socket: %s", strerror (errno));
      return PARSER_FAIL;
    }

  if (connect (sfd, addr.ai_addr, addr.ai_addrlen) < 0)
    {
      conf_error ("connect %s: %s",
		  ((struct sockaddr_un*)addr.ai_addr)->sun_path,
		  strerror (errno));
      return PARSER_FAIL;
    }

  fd = read_fd (sfd);

  if (fd == -1)
    {
      conf_error ("can't get socket: %s", strerror (errno));
      return PARSER_FAIL;
    }

  if (getsockname (fd, (struct sockaddr*) &ss, &sslen) == -1)
    {
      conf_error ("can't get socket address: %s", strerror (errno));
      return PARSER_FAIL;
    }

  free (lst->addr.ai_addr);
  lst->addr.ai_addr = xmalloc (sslen);
  memcpy (lst->addr.ai_addr, &ss, sslen);
  lst->addr.ai_addrlen = sslen;
  lst->addr.ai_family = ss.ss_family;
  ADDRINFO_SET_ADDRESS (&lst->addr);
  ADDRINFO_SET_PORT (&lst->addr);

  {
    struct stringbuf sb;
    char tmp[MAX_ADDR_BUFSIZE];

    xstringbuf_init (&sb);
    stringbuf_format_locus_range (&sb, &tok->locus);
    stringbuf_add_string (&sb, ": obtained address ");
    stringbuf_add_string (&sb, addr2str (tmp, sizeof (tmp), &lst->addr, 0));
    logmsg (LOG_DEBUG, "%s", stringbuf_finish (&sb));
    stringbuf_free (&sb);
  }

  lst->sock = fd;

  return PARSER_OK;
}

static int
parse_rewritelocation (void *call_data, void *section_data)
{
  return assign_int_range (call_data, 0, 2);
}

struct canned_log_format
{
  char *name;
  char *fmt;
};

static struct canned_log_format canned_log_format[] = {
  /* 0 - not used */
  { "null", "" },
  /* 1 - regular logging */
  { "regular", "%a %r - %>s" },
  /* 2 - extended logging (show chosen backend server as well) */
  { "extended", "%a %r - %>s (%{Host}i/%{service}N -> %{backend}N) %{f}T sec" },
  /* 3 - Apache-like format (Combined Log Format with Virtual Host) */
  { "vhost_combined", "%{Host}I %a - %u %t \"%r\" %s %b \"%{Referer}i\" \"%{User-Agent}i\"" },
  /* 4 - same as 3 but without the virtual host information */
  { "combined", "%a - %u %t \"%r\" %s %b \"%{Referer}i\" \"%{User-Agent}i\"" },
  /* 5 - same as 3 but with information about the Service and Backend used */
  { "detailed", "%{Host}I %a - %u %t \"%r\" %s %b \"%{Referer}i\" \"%{User-Agent}i\" (%{service}N -> %{backend}N) %{f}T sec" },
};
static int max_canned_log_format =
  sizeof (canned_log_format) / sizeof (canned_log_format[0]);

struct log_format_data
{
  struct locus_range *locus;
  int fn;
  int fatal;
};

void
log_format_diag (void *data, int fatal, char const *msg, int off)
{
  struct log_format_data *ld = data;
  if (ld->fn == -1)
    {
      struct locus_range loc = *ld->locus;
      loc.beg.col += off;
      loc.end = loc.beg;
      conf_error_at_locus_range (&loc, "%s", msg);
    }
  else
    {
      conf_error_at_locus_range (ld->locus, "INTERNAL ERROR: error compiling built-in format %d", ld->fn);
      conf_error_at_locus_range (ld->locus, "%s: near %s", msg,
				 canned_log_format[ld->fn].fmt + off);
      conf_error_at_locus_range (ld->locus, "please report");
    }
  ld->fatal = fatal;
}

static void
compile_canned_formats (void)
{
  struct log_format_data ld;
  int i;

  ld.locus = NULL;
  ld.fatal = 0;

  for (i = 0; i < max_canned_log_format; i++)
    {
      ld.fn = i;
      if (http_log_format_compile (canned_log_format[i].name,
				   canned_log_format[i].fmt,
				   log_format_diag, &ld) == -1 || ld.fatal)
	exit (1);
    }
}

static int
parse_log_level (void *call_data, void *section_data)
{
  int log_level;
  int *log_level_ptr = call_data;
  struct token *tok = gettkn_expect_mask (T_BIT (T_STRING) | T_BIT (T_NUMBER));
  if (!tok)
    return PARSER_FAIL;

  if (tok->type == T_STRING)
    {
      log_level = http_log_format_find (tok->str);
      if (log_level == -1)
	{
	  conf_error ("undefined format: %s", tok->str);
	  return PARSER_FAIL;
	}
    }
  else
    {
      char *p;
      long n;

      errno = 0;
      n = strtol (tok->str, &p, 10);
      if (errno || *p || n < 0 || n > INT_MAX)
	{
	  conf_error ("%s", "unsupported log level number");
	  return PARSER_FAIL;
	}
      if (http_log_format_check (n))
	{
	  conf_error ("%s", "undefined log level");
	  return PARSER_FAIL;
	}
      log_level = n;
    }
  *log_level_ptr = log_level;
  return PARSER_OK;
}

static int
parse_log_format (void *call_data, void *section_data)
{
  struct token *tok;
  char *name;
  struct log_format_data ld;
  int rc;

  if ((tok = gettkn_expect (T_STRING)) == NULL)
    return PARSER_FAIL;
  name = strdup (tok->str);
  if ((tok = gettkn_expect (T_STRING)) == NULL)
    {
      free (name);
      return PARSER_FAIL;
    }

  ld.locus = &tok->locus;
  ld.fn = -1;
  ld.fatal = 0;

  if (http_log_format_compile (name, tok->str, log_format_diag, &ld) == -1 ||
      ld.fatal)
    rc = PARSER_FAIL;
  else
    rc = PARSER_OK;
  free (name);
  return rc;
}

static int
parse_header_options (void *call_data, void *section_data)
{
  int *opt = call_data;
  int n;
  struct token *tok;
  static struct kwtab options[] = {
    { "forwarded", HDROPT_FORWARDED_HEADERS },
    { "ssl",       HDROPT_SSL_HEADERS },
    { "all",       HDROPT_FORWARDED_HEADERS|HDROPT_SSL_HEADERS },
    { NULL }
  };

  for (;;)
    {
      char *name;
      int neg;

      if ((tok = gettkn_any ()) == NULL)
	return PARSER_FAIL;
      if (tok->type == '\n')
	break;
      if (!(tok->type == T_IDENT || tok->type == T_LITERAL))
	{
	  conf_error ("unexpected %s", token_type_str (tok->type));
	  return PARSER_FAIL;
	}

      name = tok->str;
      if (strcasecmp (name, "none") == 0)
	*opt = 0;
      else
	{
	  if (strncasecmp (name, "no-", 3) == 0)
	    {
	      neg = 1;
	      name += 3;
	    }
	  else
	    neg = 0;

	  if (kw_to_tok (options, name, 1, &n))
	    {
	      conf_error ("%s", "unknown option");
	      return PARSER_FAIL;
	    }

	  if (neg)
	    *opt &= ~n;
	  else
	    *opt |= n;
	}
    }

  return PARSER_OK_NONL;
}

static PARSER_TABLE http_common[] = {
  {
    .name = "Address",
    .parser = assign_address,
    .off = offsetof (LISTENER, addr)
  },
  {
    .name = "Port",
    .parser = assign_port_addrinfo,
    .off = offsetof (LISTENER, addr)
  },
  {
    .name = "SocketFrom",
    .parser = listener_parse_socket_from
  },
  {
    .name = "xHTTP",
    .parser = listener_parse_xhttp,
    .off = offsetof (LISTENER, verb)
  },
  {
    .name = "Client",
    .parser = assign_timeout,
    .off = offsetof (LISTENER, to)
  },
  {
    .name = "CheckURL",
    .parser = listener_parse_checkurl
  },
  {
    .name = "ErrorFile",
    .parser = parse_errorfile,
    .off = offsetof (LISTENER, http_err)
  },
  {
    .name = "MaxRequest",
    .parser = assign_CONTENT_LENGTH,
    .off = offsetof (LISTENER, max_req_size)
  },
  {
    .name = "MaxURI",
    .parser = assign_unsigned,
    .off = offsetof (LISTENER, max_uri_length)
  },

  {
    .name = "Rewrite",
    .parser = parse_rewrite,
    .off = offsetof (LISTENER, rewrite)
  },
  {
    .name = "SetHeader",
    .parser = SETFN_SVC_NAME (set_header),
    .off = offsetof (LISTENER, rewrite)
  },
  {
    .name = "HeaderAdd",
    .type = KWT_ALIAS,
    .deprecated = 1
  },
  {
    .name = "AddHeader",
    .type = KWT_ALIAS,
    .deprecated = 1
  },
  {
    .name = "DeleteHeader",
    .parser = SETFN_SVC_NAME (delete_header),
    .off = offsetof (LISTENER, rewrite)
  },
  {
    .name = "HeaderRemove",
    .parser = parse_header_remove,
    .off = offsetof (LISTENER, rewrite),
    .deprecated = 1,
    .message = "use \"DeleteHeader\" instead"
  },
  {
    .name = "HeadRemove",
    .type = KWT_ALIAS,
    .deprecated = 1,
    .message = "use \"DeleteHeader\" instead"
  },
  {
    .name = "SetURL",
    .parser = SETFN_SVC_NAME (set_url),
    .off = offsetof (LISTENER, rewrite)
  },
  {
    .name = "SetPath",
    .parser = SETFN_SVC_NAME (set_path),
    .off = offsetof (LISTENER, rewrite)
  },
  {
    .name = "SetQuery",
    .parser = SETFN_SVC_NAME (set_query),
    .off = offsetof (LISTENER, rewrite)
  },
  {
    .name = "SetQueryParam",
    .parser = SETFN_SVC_NAME (set_query_param),
    .off = offsetof (LISTENER, rewrite)
  },

  {
    .name = "HeaderOption",
    .parser = parse_header_options,
    .off = offsetof (LISTENER, header_options)
  },

  {
    .name = "RewriteLocation",
    .parser = parse_rewritelocation,
    .off = offsetof (LISTENER, rewr_loc)
  },
  {
    .name = "RewriteDestination",
    .parser = assign_bool,
    .off = offsetof (LISTENER, rewr_dest)
  },
  {
    .name = "LogLevel",
    .parser = parse_log_level,
    .off = offsetof (LISTENER, log_level)
  },
  {
    .name = "ForwardedHeader",
    .parser = assign_string,
    .off = offsetof (LISTENER, forwarded_header)
  },
  {
    .name = "TrustedIP",
    .parser = assign_acl,
    .off = offsetof (LISTENER, trusted_ips)
  },
  {
    .name = "Service",
    .parser = parse_service,
    .off = offsetof (LISTENER, services)
  },
  { NULL }
};

static PARSER_TABLE http_deprecated[] = {
  /* Backward compatibility */
  {
    .name = "Err400",
    .parser = assign_string_from_file,
    .off = offsetof (LISTENER, http_err[HTTP_STATUS_BAD_REQUEST]),
    .deprecated = 1,
    .message = "use \"ErrorFile 400\" instead"
  },
  {
    .name = "Err401",
    .parser = assign_string_from_file,
    .off = offsetof (LISTENER, http_err[HTTP_STATUS_UNAUTHORIZED]),
    .deprecated = 1,
    .message = "use \"ErrorFile 401\" instead"
  },
  {
    .name = "Err403",
    .parser = assign_string_from_file,
    .off = offsetof (LISTENER, http_err[HTTP_STATUS_FORBIDDEN]),
    .deprecated = 1,
    .message = "use \"ErrorFile 403\" instead"
  },
  {
    .name = "Err404",
    .parser = assign_string_from_file,
    .off = offsetof (LISTENER, http_err[HTTP_STATUS_NOT_FOUND]),
    .deprecated = 1,
    .message = "use \"ErrorFile 404\" instead"
  },
  {
    .name = "Err413",
    .parser = assign_string_from_file,
    .off = offsetof (LISTENER, http_err[HTTP_STATUS_PAYLOAD_TOO_LARGE]),
    .deprecated = 1,
    .message = "use \"ErrorFile 413\" instead"
  },
  {
    .name = "Err414",
    .parser = assign_string_from_file,
    .off = offsetof (LISTENER, http_err[HTTP_STATUS_URI_TOO_LONG]),
    .deprecated = 1,
    .message = "use \"ErrorFile 414\" instead"
  },
  {
    .name = "Err500",
    .parser = assign_string_from_file,
    .off = offsetof (LISTENER, http_err[HTTP_STATUS_INTERNAL_SERVER_ERROR]),
    .deprecated = 1,
    .message = "use \"ErrorFile 500\" instead"
  },
  {
    .name = "Err501",
    .parser = assign_string_from_file,
    .off = offsetof (LISTENER, http_err[HTTP_STATUS_NOT_IMPLEMENTED]),
    .deprecated = 1,
    .message = "use \"ErrorFile 501\" instead"
  },
  {
    .name = "Err503",
    .parser = assign_string_from_file,
    .off = offsetof (LISTENER, http_err[HTTP_STATUS_SERVICE_UNAVAILABLE]),
    .deprecated = 1,
    .message = "use \"ErrorFile 503\" instead"
  },

  { NULL }
};

static PARSER_TABLE http_parsetab[] = {
  {
    .name = "End",
    .parser = parse_end
  },
  {
    .name = "",
    .type = KWT_TABREF,
    .ref = http_common
  },
  {
    .name = "",
    .type = KWT_TABREF,
    .ref = http_deprecated
  },
  {
    .name = "ACME",
    .parser = parse_acme,
    .off = offsetof (LISTENER, services)
  },

  { NULL }
};

static LISTENER *
listener_alloc (POUND_DEFAULTS *dfl)
{
  LISTENER *lst;

  XZALLOC (lst);

  lst->mode = 0600;
  lst->sock = -1;
  lst->to = dfl->clnt_to;
  lst->rewr_loc = 1;
  lst->log_level = dfl->log_level;
  lst->verb = 0;
  lst->header_options = dfl->header_options;
  SLIST_INIT (&lst->rewrite[REWRITE_REQUEST]);
  SLIST_INIT (&lst->rewrite[REWRITE_RESPONSE]);
  SLIST_INIT (&lst->services);
  SLIST_INIT (&lst->ctx_head);
  return lst;
}

static int
find_listener_ident (LISTENER_HEAD *list_head, char const *name)
{
  LISTENER *lstn;
  SLIST_FOREACH (lstn, list_head, next)
    {
      if (lstn->name && strcmp (lstn->name, name) == 0)
	return 1;
    }
  return 0;
}

static int
parse_listen_http (void *call_data, void *section_data)
{
  LISTENER *lst;
  LISTENER_HEAD *list_head = call_data;
  POUND_DEFAULTS *dfl = section_data;
  struct locus_range range;
  struct token *tok;

  if ((lst = listener_alloc (dfl)) == NULL)
    return PARSER_FAIL;

  if ((tok = gettkn_any ()) == NULL)
    return PARSER_FAIL;
  else if (tok->type == T_STRING)
    {
      if (find_listener_ident (list_head, tok->str))
	{
	  conf_error ("%s", "listener name is not unique");
	  return PARSER_FAIL;
	}
      lst->name = xstrdup (tok->str);
    }
  else
    putback_tkn (tok);

  if (parser_loop (http_parsetab, lst, section_data, &range))
    return PARSER_FAIL;

  if (check_addrinfo (&lst->addr, &range, "ListenHTTP") != PARSER_OK)
    return PARSER_FAIL;

  lst->locus_str = format_locus_str (&range);

  SLIST_PUSH (list_head, lst, next);
  return PARSER_OK;
}

#if OPENSSL_VERSION_NUMBER >= 0x10100000L
# define general_name_string(n) \
	xstrndup ((char*)ASN1_STRING_get0_data (n->d.dNSName),	\
		 ASN1_STRING_length (n->d.dNSName) + 1)
#else
# define general_name_string(n) \
	xstrndup ((char*)ASN1_STRING_data(n->d.dNSName),	\
		 ASN1_STRING_length (n->d.dNSName) + 1)
#endif

static void
get_subjectaltnames (X509 *x509, POUND_CTX *pc, size_t san_max)
{
  STACK_OF (GENERAL_NAME) * san_stack =
    (STACK_OF (GENERAL_NAME) *) X509_get_ext_d2i (x509, NID_subject_alt_name,
						  NULL, NULL);
  char **result;

  if (san_stack == NULL)
    return;
  while (sk_GENERAL_NAME_num (san_stack) > 0)
    {
      GENERAL_NAME *name = sk_GENERAL_NAME_pop (san_stack);
      switch (name->type)
	{
	case GEN_DNS:
	  if (pc->subjectAltNameCount == san_max)
	    pc->subjectAltNames = x2nrealloc (pc->subjectAltNames,
					      &san_max,
					      sizeof (pc->subjectAltNames[0]));
	  pc->subjectAltNames[pc->subjectAltNameCount++] = general_name_string (name);
	  break;

	default:
	  logmsg (LOG_INFO, "unsupported subjectAltName type encountered: %i",
		  name->type);
	}
      GENERAL_NAME_free (name);
    }

  sk_GENERAL_NAME_pop_free (san_stack, GENERAL_NAME_free);
  if (pc->subjectAltNameCount
      && (result = realloc (pc->subjectAltNames,
			    pc->subjectAltNameCount * sizeof (pc->subjectAltNames[0]))) != NULL)
    pc->subjectAltNames = result;
}

static int
load_cert (char const *filename, LISTENER *lst)
{
  POUND_CTX *pc;

  XZALLOC (pc);

  if ((pc->ctx = SSL_CTX_new (SSLv23_server_method ())) == NULL)
    {
      conf_openssl_error (NULL, "SSL_CTX_new");
      return PARSER_FAIL;
    }

  if (SSL_CTX_use_certificate_chain_file (pc->ctx, filename) != 1)
    {
      conf_openssl_error (filename, "SSL_CTX_use_certificate_chain_file");
      return PARSER_FAIL;
    }
  if (SSL_CTX_use_PrivateKey_file (pc->ctx, filename, SSL_FILETYPE_PEM) != 1)
    {
      conf_openssl_error (filename, "SSL_CTX_use_PrivateKey_file");
      return PARSER_FAIL;
    }

  if (SSL_CTX_check_private_key (pc->ctx) != 1)
    {
      conf_openssl_error (filename, "SSL_CTX_check_private_key");
      return PARSER_FAIL;
    }

#ifdef SSL_CTRL_SET_TLSEXT_SERVERNAME_CB
  {
    /* we have support for SNI */
    FILE *fcert;
    X509 *x509;
    X509_NAME *xname = NULL;
    int i;
    size_t san_max;

    if ((fcert = fopen (filename, "r")) == NULL)
      {
	conf_error ("%s: could not open certificate file: %s", filename,
		    strerror (errno));
	return PARSER_FAIL;
      }

    x509 = PEM_read_X509 (fcert, NULL, NULL, NULL);
    fclose (fcert);

    if (!x509)
      {
	conf_error ("%s: could not get certificate subject", filename);
	return PARSER_FAIL;
      }

    pc->subjectAltNameCount = 0;
    pc->subjectAltNames = NULL;
    san_max = 0;

    /* Extract server name */
    xname = X509_get_subject_name (x509);
    for (i = -1;
	 (i = X509_NAME_get_index_by_NID (xname, NID_commonName, i)) != -1;)
      {
	X509_NAME_ENTRY *entry = X509_NAME_get_entry (xname, i);
	ASN1_STRING *value;
	char *str = NULL;
	value = X509_NAME_ENTRY_get_data (entry);
	if (ASN1_STRING_to_UTF8 ((unsigned char **)&str, value) >= 0)
	  {
	    if (pc->server_name == NULL)
	      pc->server_name = str;
	    else
	      {
		if (pc->subjectAltNameCount == san_max)
		  pc->subjectAltNames = x2nrealloc (pc->subjectAltNames,
						    &san_max,
						    sizeof (pc->subjectAltNames[0]));
		pc->subjectAltNames[pc->subjectAltNameCount++] = str;
	      }
	  }
      }

    get_subjectaltnames (x509, pc, san_max);
    X509_free (x509);

    if (pc->server_name == NULL)
      {
	conf_error ("%s: no CN in certificate subject name", filename);
	return PARSER_FAIL;
      }
  }
#else
  if (res->ctx)
    conf_error ("%s: multiple certificates not supported", filename);
#endif
  SLIST_PUSH (&lst->ctx_head, pc, next);

  return PARSER_OK;
}

static int
https_parse_cert (void *call_data, void *section_data)
{
  LISTENER *lst = call_data;
  struct token *tok;
  struct stat st;

  if ((tok = gettkn_expect (T_STRING)) == NULL)
    return PARSER_FAIL;

  if (stat (tok->str, &st))
    {
      conf_error ("%s: stat error: %s", tok->str, strerror (errno));
      return PARSER_FAIL;
    }

  if (S_ISREG (st.st_mode))
    return load_cert (tok->str, lst);

  if (S_ISDIR (st.st_mode))
    {
      DIR *dp;
      struct dirent *ent;
      struct stringbuf namebuf;
      size_t dirlen;
      int rc = PARSER_OK;

      dirlen = strlen (tok->str);
      while (dirlen > 0 && tok->str[dirlen-1] == '/')
	dirlen--;

      xstringbuf_init (&namebuf);
      stringbuf_add (&namebuf, tok->str, dirlen);
      stringbuf_add_char (&namebuf, '/');
      dirlen++;

      dp = opendir (tok->str);
      if (dp == NULL)
	{
	  conf_error ("%s: error opening directory: %s", tok->str,
		      strerror (errno));
	  stringbuf_free (&namebuf);
	  return PARSER_FAIL;
	}

      while ((ent = readdir (dp)) != NULL)
	{
	  char *filename;

	  if (strcmp (ent->d_name, ".") == 0 || strcmp (ent->d_name, "..") == 0)
	    continue;

	  stringbuf_add_string (&namebuf, ent->d_name);
	  filename = stringbuf_finish (&namebuf);
	  if (stat (filename, &st))
	    {
	      conf_error ("%s: stat error: %s", filename, strerror (errno));
	    }
	  else if (S_ISREG (st.st_mode))
	    {
	      if ((rc = load_cert (filename, lst)) != PARSER_OK)
		break;
	    }
	  else
	    conf_error ("warning: ignoring %s: not a regular file", filename);
	  stringbuf_truncate (&namebuf, dirlen);
	}
      closedir (dp);
      stringbuf_free (&namebuf);
      return rc;
    }

  conf_error ("%s: not a regular file or directory", tok->str);
  return PARSER_FAIL;
}

static int
verify_OK (int pre_ok, X509_STORE_CTX * ctx)
{
  return 1;
}

#ifdef SSL_CTRL_SET_TLSEXT_SERVERNAME_CB
static int
SNI_server_name (SSL *ssl, int *dummy, POUND_CTX_HEAD *ctx_head)
{
  const char *server_name;
  POUND_CTX *pc;

  if ((server_name = SSL_get_servername (ssl, TLSEXT_NAMETYPE_host_name)) == NULL)
    return SSL_TLSEXT_ERR_NOACK;

  /* logmsg(LOG_DEBUG, "Received SSL SNI Header for servername %s", servername); */

  SSL_set_SSL_CTX (ssl, NULL);
  SLIST_FOREACH (pc, ctx_head, next)
    {
      if (fnmatch (pc->server_name, server_name, 0) == 0)
	{
	  /* logmsg(LOG_DEBUG, "Found cert for %s", servername); */
	  SSL_set_SSL_CTX (ssl, pc->ctx);
	  return SSL_TLSEXT_ERR_OK;
	}
      else if (pc->subjectAltNameCount > 0 && pc->subjectAltNames != NULL)
	{
	  int i;

	  for (i = 0; i < pc->subjectAltNameCount; i++)
	    {
	      if (fnmatch ((char *) pc->subjectAltNames[i], server_name, 0) ==
		  0)
		{
		  SSL_set_SSL_CTX (ssl, pc->ctx);
		  return SSL_TLSEXT_ERR_OK;
		}
	    }
	}
    }

  /* logmsg(LOG_DEBUG, "No match for %s, default used", server_name); */
  SSL_set_SSL_CTX (ssl, SLIST_FIRST (ctx_head)->ctx);
  return SSL_TLSEXT_ERR_OK;
}
#endif

static int
https_parse_client_cert (void *call_data, void *section_data)
{
  LISTENER *lst = call_data;
  int depth;
  POUND_CTX *pc;

  if (SLIST_EMPTY (&lst->ctx_head))
    {
      conf_error ("%s", "ClientCert may only be used after Cert");
      return PARSER_FAIL;
    }

  if (assign_int_range (&lst->clnt_check, 0, 3) != PARSER_OK)
    return PARSER_FAIL;

  if (lst->clnt_check > 0 && assign_int (&depth, NULL) != PARSER_OK)
    return PARSER_FAIL;

  switch (lst->clnt_check)
    {
    case 0:
      /* don't ask */
      SLIST_FOREACH (pc, &lst->ctx_head, next)
	SSL_CTX_set_verify (pc->ctx, SSL_VERIFY_NONE, NULL);
      break;

    case 1:
      /* ask but OK if no client certificate */
      SLIST_FOREACH (pc, &lst->ctx_head, next)
	{
	  SSL_CTX_set_verify (pc->ctx,
			      SSL_VERIFY_PEER |
			      SSL_VERIFY_CLIENT_ONCE, NULL);
	  SSL_CTX_set_verify_depth (pc->ctx, depth);
	}
      break;

    case 2:
      /* ask and fail if no client certificate */
      SLIST_FOREACH (pc, &lst->ctx_head, next)
	{
	  SSL_CTX_set_verify (pc->ctx,
			      SSL_VERIFY_PEER |
			      SSL_VERIFY_FAIL_IF_NO_PEER_CERT, NULL);
	  SSL_CTX_set_verify_depth (pc->ctx, depth);
	}
      break;

    case 3:
      /* ask but do not verify client certificate */
      SLIST_FOREACH (pc, &lst->ctx_head, next)
	{
	  SSL_CTX_set_verify (pc->ctx,
			      SSL_VERIFY_PEER |
			      SSL_VERIFY_CLIENT_ONCE, verify_OK);
	  SSL_CTX_set_verify_depth (pc->ctx, depth);
	}
      break;
    }
  return PARSER_OK;
}

static int
https_parse_disable (void *call_data, void *section_data)
{
  LISTENER *lst = call_data;
  return set_proto_opt (&lst->ssl_op_enable);
}

static int
https_parse_ciphers (void *call_data, void *section_data)
{
  LISTENER *lst = call_data;
  struct token *tok;
  POUND_CTX *pc;

  if (SLIST_EMPTY (&lst->ctx_head))
    {
      conf_error ("%s", "Ciphers may only be used after Cert");
      return PARSER_FAIL;
    }

  if ((tok = gettkn_expect (T_STRING)) == NULL)
    return PARSER_FAIL;

  SLIST_FOREACH (pc, &lst->ctx_head, next)
    SSL_CTX_set_cipher_list (pc->ctx, tok->str);

  return PARSER_OK;
}

static int
https_parse_honor_cipher_order (void *call_data, void *section_data)
{
  LISTENER *lst = call_data;
  int bv;

  if (assign_bool (&bv, NULL) != PARSER_OK)
    return PARSER_FAIL;

  if (bv)
    {
      lst->ssl_op_enable |= SSL_OP_CIPHER_SERVER_PREFERENCE;
      lst->ssl_op_disable &= ~SSL_OP_CIPHER_SERVER_PREFERENCE;
    }
  else
    {
      lst->ssl_op_disable |= SSL_OP_CIPHER_SERVER_PREFERENCE;
      lst->ssl_op_enable &= ~SSL_OP_CIPHER_SERVER_PREFERENCE;
    }

  return PARSER_OK;
}

static int
https_parse_allow_client_renegotiation (void *call_data, void *section_data)
{
  LISTENER *lst = call_data;

  if (assign_int_range (&lst->allow_client_reneg, 0, 2) != PARSER_OK)
    return PARSER_FAIL;

  if (lst->allow_client_reneg == 2)
    {
      lst->ssl_op_enable |= SSL_OP_ALLOW_UNSAFE_LEGACY_RENEGOTIATION;
      lst->ssl_op_disable &= ~SSL_OP_ALLOW_UNSAFE_LEGACY_RENEGOTIATION;
    }
  else
    {
      lst->ssl_op_disable |= SSL_OP_ALLOW_UNSAFE_LEGACY_RENEGOTIATION;
      lst->ssl_op_enable &= ~SSL_OP_ALLOW_UNSAFE_LEGACY_RENEGOTIATION;
    }

  return PARSER_OK;
}

static int
https_parse_calist (void *call_data, void *section_data)
{
  LISTENER *lst = call_data;
  STACK_OF (X509_NAME) *cert_names;
  struct token *tok;
  POUND_CTX *pc;

  if (SLIST_EMPTY (&lst->ctx_head))
    {
      conf_error ("%s", "CAList may only be used after Cert");
      return PARSER_FAIL;
    }

  if ((tok = gettkn_expect (T_STRING)) == NULL)
    return PARSER_FAIL;

  if ((cert_names = SSL_load_client_CA_file (tok->str)) == NULL)
    {
      conf_openssl_error (NULL, "SSL_load_client_CA_file");
      return PARSER_FAIL;
    }

  SLIST_FOREACH (pc, &lst->ctx_head, next)
    SSL_CTX_set_client_CA_list (pc->ctx, cert_names);

  return PARSER_OK;
}

static int
https_parse_verifylist (void *call_data, void *section_data)
{
  LISTENER *lst = call_data;
  struct token *tok;
  POUND_CTX *pc;

  if (SLIST_EMPTY (&lst->ctx_head))
    {
      conf_error ("%s", "VerifyList may only be used after Cert");
      return PARSER_FAIL;
    }

  if ((tok = gettkn_expect (T_STRING)) == NULL)
    return PARSER_FAIL;

  SLIST_FOREACH (pc, &lst->ctx_head, next)
    if (SSL_CTX_load_verify_locations (pc->ctx, tok->str, NULL) != 1)
      {
	conf_openssl_error (NULL, "SSL_CTX_load_verify_locations");
	return PARSER_FAIL;
      }

  return PARSER_OK;
}

static int
https_parse_crlist (void *call_data, void *section_data)
{
  LISTENER *lst = call_data;
  struct token *tok;
  X509_STORE *store;
  X509_LOOKUP *lookup;
  POUND_CTX *pc;

  if (SLIST_EMPTY (&lst->ctx_head))
    {
      conf_error ("%s", "CRlist may only be used after Cert");
      return PARSER_FAIL;
    }

  if ((tok = gettkn_expect (T_STRING)) == NULL)
    return PARSER_FAIL;

  SLIST_FOREACH (pc, &lst->ctx_head, next)
    {
      store = SSL_CTX_get_cert_store (pc->ctx);
      if ((lookup = X509_STORE_add_lookup (store, X509_LOOKUP_file ())) == NULL)
	{
	  conf_openssl_error (NULL, "X509_STORE_add_lookup");
	  return PARSER_FAIL;
	}

      if (X509_load_crl_file (lookup, tok->str, X509_FILETYPE_PEM) != 1)
	{
	  conf_openssl_error (tok->str, "X509_load_crl_file failed");
	  return PARSER_FAIL;
	}

      X509_STORE_set_flags (store, X509_V_FLAG_CRL_CHECK | X509_V_FLAG_CRL_CHECK_ALL);
    }

  return PARSER_OK;
}

static int
https_parse_nohttps11 (void *call_data, void *section_data)
{
  LISTENER *lst = call_data;
  return assign_int_range (&lst->noHTTPS11, 0, 2);
}

static PARSER_TABLE https_parsetab[] = {
  {
    .name = "End",
    .parser = parse_end
  },

  {
    .name = "",
    .type = KWT_TABREF,
    .ref = http_common
  },
  {
    .name = "",
    .type = KWT_TABREF,
    .ref = http_deprecated
  },

  {
    .name = "Cert",
    .parser = https_parse_cert
  },
  {
    .name = "ClientCert",
    .parser = https_parse_client_cert
  },
  {
    .name = "Disable",
    .parser = https_parse_disable
  },
  {
    .name = "Ciphers",
    .parser = https_parse_ciphers
  },
  {
    .name = "SSLHonorCipherOrder",
    .parser = https_parse_honor_cipher_order
  },
  {
    .name = "SSLAllowClientRenegotiation",
    .parser = https_parse_allow_client_renegotiation
  },
  {
    .name = "CAlist",
    .parser = https_parse_calist
  },
  {
    .name = "VerifyList",
    .parser = https_parse_verifylist
  },
  {
    .name = "CRLlist",
    .parser = https_parse_crlist
  },
  {
    .name = "NoHTTPS11",
    .parser = https_parse_nohttps11
  },

  { NULL }
};

static int
parse_listen_https (void *call_data, void *section_data)
{
  LISTENER *lst;
  LISTENER_HEAD *list_head = call_data;
  POUND_DEFAULTS *dfl = section_data;
  struct locus_range range;
  POUND_CTX *pc;
  struct stringbuf sb;
  struct token *tok;

  if ((lst = listener_alloc (dfl)) == NULL)
    return PARSER_FAIL;

  if ((tok = gettkn_any ()) == NULL)
    return PARSER_FAIL;
  else if (tok->type == T_STRING)
    {
      if (find_listener_ident (list_head, tok->str))
	{
	  conf_error ("%s", "listener name is not unique");
	  return PARSER_FAIL;
	}
      lst->name = xstrdup (tok->str);
    }
  else
    putback_tkn (tok);

  lst->ssl_op_enable = SSL_OP_ALL;
#ifdef  SSL_OP_NO_COMPRESSION
  lst->ssl_op_enable |= SSL_OP_NO_COMPRESSION;
#endif
  lst->ssl_op_disable =
    SSL_OP_ALLOW_UNSAFE_LEGACY_RENEGOTIATION | SSL_OP_LEGACY_SERVER_CONNECT |
    SSL_OP_DONT_INSERT_EMPTY_FRAGMENTS;

  if (parser_loop (https_parsetab, lst, section_data, &range))
    return PARSER_FAIL;

  if (check_addrinfo (&lst->addr, &range, "ListenHTTPS") != PARSER_OK)
    return PARSER_FAIL;

  lst->locus_str = format_locus_str (&range);

  if (SLIST_EMPTY (&lst->ctx_head))
    {
      conf_error_at_locus_range (&range, "Cert statement is missing");
      return PARSER_FAIL;
    }

#ifdef SSL_CTRL_SET_TLSEXT_SERVERNAME_CB
  if (!SLIST_EMPTY (&lst->ctx_head))
    {
      SSL_CTX *ctx = SLIST_FIRST (&lst->ctx_head)->ctx;
      if (!SSL_CTX_set_tlsext_servername_callback (ctx, SNI_server_name)
	  || !SSL_CTX_set_tlsext_servername_arg (ctx, &lst->ctx_head))
	{
	  conf_openssl_error (NULL, "can't set SNI callback");
	  return PARSER_FAIL;
	}
    }
#endif

  xstringbuf_init (&sb);
  SLIST_FOREACH (pc, &lst->ctx_head, next)
    {
      SSL_CTX_set_app_data (pc->ctx, lst);
      SSL_CTX_set_mode (pc->ctx, SSL_MODE_AUTO_RETRY);
      SSL_CTX_set_options (pc->ctx, lst->ssl_op_enable);
      SSL_CTX_clear_options (pc->ctx, lst->ssl_op_disable);
      stringbuf_reset (&sb);
      stringbuf_printf (&sb, "%d-Pound-%ld", getpid (), random ());
      SSL_CTX_set_session_id_context (pc->ctx, (unsigned char *) sb.base,
				      sb.len);
      POUND_SSL_CTX_init (pc->ctx);
      SSL_CTX_set_info_callback (pc->ctx, SSLINFO_callback);
    }
  stringbuf_free (&sb);

  SLIST_PUSH (list_head, lst, next);
  return PARSER_OK;
}

static int
parse_threads_compat (void *call_data, void *section_data)
{
  int rc;
  unsigned n;

  if ((rc = assign_unsigned (&n, section_data)) != PARSER_OK)
    return rc;

  worker_min_count = worker_max_count = n;

  return PARSER_OK;
}

static int
parse_control_socket (void *call_data, void *section_data)
{
  struct addrinfo *addr = call_data;
  struct token *tok;
  struct sockaddr_un *sun;
  size_t len;

  /* Get socket address */
  if ((tok = gettkn_expect (T_STRING)) == NULL)
    return PARSER_FAIL;

  len = strlen (tok->str);
  if (len > UNIX_PATH_MAX)
    {
      conf_error_at_locus_range (&tok->locus,
				 "%s", "UNIX path name too long");
      return PARSER_FAIL;
    }

  len += offsetof (struct sockaddr_un, sun_path) + 1;
  sun = xmalloc (len);
  sun->sun_family = AF_UNIX;
  strcpy (sun->sun_path, tok->str);
  unlink_at_exit (sun->sun_path);

  addr->ai_socktype = SOCK_STREAM;
  addr->ai_family = AF_UNIX;
  addr->ai_protocol = 0;
  addr->ai_addr = (struct sockaddr *) sun;
  addr->ai_addrlen = len;

  return PARSER_OK;
}

static PARSER_TABLE control_parsetab[] = {
  {
    .name = "End",
    .parser = parse_end
  },
  {
    .name = "Socket",
    .parser = parse_control_socket,
    .off = offsetof (LISTENER, addr)
  },
  {
    .name = "ChangeOwner",
    .parser = assign_bool,
    .off = offsetof (LISTENER, chowner)
  },
  {
    .name = "Mode",
    .parser = assign_mode,
    .off = offsetof (LISTENER, mode)
  },
  { NULL }
};

static int
parse_control (void *call_data, void *section_data)
{
  struct token *tok;
  LISTENER *lst;
  SERVICE *svc;
  BACKEND *be;
  int rc;
  struct locus_range range;

  if ((tok = gettkn_any ()) == NULL)
    return PARSER_FAIL;
  lst = listener_alloc (section_data);
  switch (tok->type)
    {
    case '\n':
      rc = parser_loop (control_parsetab, lst, section_data, &range);
      if (rc == PARSER_OK)
	{
	  if (lst->addr.ai_addrlen == 0)
	    {
	      conf_error_at_locus_range (&range, "%s",
					 "Socket statement is missing");
	      rc = PARSER_FAIL;
	    }
	}
      break;

    case T_STRING:
      range.beg = last_token_locus_range ()->beg;
      putback_tkn (tok);
      rc = parse_control_socket (&lst->addr, section_data);
      range.end = last_token_locus_range ()->end;
      break;

    default:
      conf_error ("expected string or newline, but found %s", token_type_str (tok->type));
      rc = PARSER_FAIL;
    }

  if (rc != PARSER_OK)
    return PARSER_FAIL;

  lst->verb = 1; /* Need PUT and DELETE methods */
  lst->locus_str = format_locus_str (&range);
  /* Register listener in the global listener list */
  SLIST_PUSH (&listeners, lst, next);

<<<<<<< HEAD
  /* Create service */
  XZALLOC (svc);
  lst->locus = format_locus_str (&range);
  SLIST_INIT (&svc->backends);
  svc->sess_type = SESS_NONE;
  pthread_mutex_init (&svc->mut, NULL);
  svc->tot_pri = 1;
  svc->max_pri = 1;
=======
  /* Create service; there'll be only one backend so the balancing algorithm
     doesn't really matter. */
  svc = new_service (BALANCER_ALGO_RANDOM);
  lst->locus_str = format_locus_str (&range);

>>>>>>> 60b12f48
  /* Register service in the listener */
  SLIST_PUSH (&lst->services, svc, next);

  /* Create backend */
  XZALLOC (be);
  be->locus = range;
  be->locus_str = format_locus_str (&range);
  be->be_type = BE_CONTROL;
  be->priority = 1;
  pthread_mutex_init (&be->mut, NULL);
  /* Register backend in service */
  balancer_add_backend (balancer_list_get_normal (&svc->backends), be);
  service_recompute_pri_unlocked (svc, NULL, NULL);
  
  return PARSER_OK;
}

static int
parse_named_backend (void *call_data, void *section_data)
{
  NAMED_BACKEND_TABLE *tab = call_data;
  struct token *tok;
  BACKEND *be;
  struct locus_range range;
  NAMED_BACKEND *olddef;
  char *name;

  range.beg = last_token_locus_range ()->beg;

  if ((tok = gettkn_expect (T_STRING)) == NULL)
    return PARSER_FAIL;

  name = xstrdup (tok->str);

  be = parse_backend_internal (backend_parsetab, section_data, NULL);
  if (!be)
    return PARSER_FAIL;
  range.end = last_token_locus_range ()->end;

  olddef = named_backend_insert (tab, name, &range, be);
  free (name);
  pthread_mutex_destroy (&be->mut);
  free (be->locus_str);
  free (be);
  // FIXME: free address on failure only.

  if (olddef)
    {
      conf_error_at_locus_range (&range, "redefinition of named backend %s",
				 olddef->name);
      conf_error_at_locus_range (&olddef->locus,
				 "original definition was here");
      return PARSER_FAIL;
    }

  return PARSER_OK;
}

static int
parse_combine_headers (void *call_data, void *section_data)
{
  struct token *tok;

  if ((tok = gettkn_any ()) == NULL)
    return PARSER_FAIL;

  if (tok->type != '\n')
    {
      conf_error ("expected newline, but found %s", token_type_str (tok->type));
      return PARSER_FAIL;
    }

  for (;;)
    {
      int rc;
      if ((tok = gettkn_any ()) == NULL)
	return PARSER_FAIL;
      if (tok->type == '\n')
	continue;
      if (tok->type == T_IDENT)
	{
	  if (strcasecmp (tok->str, "end") == 0)
	    break;
	  if (strcasecmp (tok->str, "include") == 0)
	    {
	      if ((rc = parse_include (NULL, NULL)) == PARSER_FAIL)
		return rc;
	      continue;
	    }
	  conf_error ("expected quoted string, \"Include\", or \"End\", but found %s",
		      token_type_str (tok->type));
	  return PARSER_FAIL;
	}
      if (tok->type == T_STRING)
	combinable_header_add (tok->str);
      else
	{
	  conf_error ("expected quoted string, \"Include\", or \"End\", but found %s",
		      token_type_str (tok->type));
	  return PARSER_FAIL;
	}
    }
  return PARSER_OK;
}

static struct kwtab regex_type_table[] = {
  { "posix", GENPAT_POSIX },
#ifdef HAVE_LIBPCRE
  { "pcre",  GENPAT_PCRE },
  { "perl",  GENPAT_PCRE },
#endif
  { NULL }
};

static int
assign_regex_type (void *call_data, void *section_data)
{
  return assign_int_enum (call_data, gettkn_expect (T_IDENT),
			  regex_type_table,
			  "regex type");
}

/*
 * Read from the input all material up to "End" (case-insensitive) on a
 * line by itself.  Leave the material in input->buf.  Return last character
 * read.
 */
static int
read_to_end (struct input *input)
{
  int c;
  struct locus_range range;
  
  range.beg = input->locus;

  stringbuf_reset (&input->buf);

  /* Drain putback */
  while (input->putback_index > 0)
    {
      struct token tkn = input->putback[--input->putback_index];
      if (tkn.str != NULL)
	{
	  stringbuf_add_string (&input->buf, tkn.str);
	  free (tkn.str);
	}
      if (input->putback_index > 0)
	stringbuf_add_char (&input->buf, ' ');
    }

  for (;;)
    {
      c = input_getc (input);
      if (c == EOF)
	{
	  range.end = input->locus;
	  conf_error_at_locus_range (&range, "%s",
				     "unexpected end of file");
	  break;
	}
      if (c == '\n')
	{
	  char *start = stringbuf_value (&input->buf);
	  char *end = start + stringbuf_len (&input->buf);
	  char *line;
	  size_t linelen, len;
	  
	  for (line = end - 1; line > start; line--)
	    {
	      if (*line == '\n')
		{
		  ++line;
		  break;
		}
	    }

	  len = linelen = end - line;
	  while (len > 0 && isspace (*line))
	    {
	      line++;
	      len--;
	    }
	  
	  while (len > 0 && isspace (end[-1]))
	    {
	      end--;
	      len--;
	    }

	  if (len == 3 && strncasecmp (line, "end", 3) == 0)
	    {
	      stringbuf_truncate (&input->buf, stringbuf_len (&input->buf) -
				  linelen);
	      break;
	    }
	}
      stringbuf_add_char (&input->buf, c);
    }
  return c;
}

static int
read_resolv_conf (void *call_data, void *section_data)
{
  char **pstr = call_data;

  if (*pstr)
    {
      conf_error ("%s", "ConfigFile statement overrides prior ConfigText");
      free (*pstr);
      *pstr = NULL;
    }
  return assign_string_from_file (pstr, section_data);
}
  
static int
read_resolv_text (void *call_data, void *section_data)
{
  char **pstr = call_data;
  struct token *tok;
  int c;
  
  if (*pstr)
    {
      conf_error ("%s", "ConfigText statement overrides prior ConfigFile");
      free (*pstr);
      *pstr = NULL;
    }
  
  if ((c = input_gettkn (cur_input, &tok)) == EOF)
    {
      conf_error_at_locus_point (&cur_input->locus, "%s",
				 "unexpected end of file");
      return PARSER_FAIL;
    }
  if (c != '\n')
    {
      conf_error_at_locus_point (&cur_input->locus,
				 "expected newline, but found %s",
				 token_type_str (tok->type));
      return PARSER_FAIL;
    }
      
  if (read_to_end (cur_input) == EOF)
    return PARSER_FAIL;
  *pstr = xstrdup (stringbuf_finish (&cur_input->buf));
  return PARSER_OK_NONL;
}

static PARSER_TABLE resolver_parsetab[] = {
  {
    .name = "End",
    .parser = parse_end
  },
  {
    .name = "ConfigFile",
    .parser = read_resolv_conf,
  },
  {
    .name = "ConfigText",
    .parser = read_resolv_text,
  },    
  {
    .name = "Debug",
    .parser = assign_bool,
    .off = offsetof (struct resolver_config, debug)
  },
  {
    .name = "CNAMEChain",
    .parser = assign_unsigned,
    .off = offsetof (struct resolver_config, max_cname_chain)
  },
  {
    .name = "RetryInterval",
    .parser = assign_timeout,
    .off = offsetof (struct resolver_config, retry_interval)
  },
  { NULL }
};

static int
parse_resolver (void *call_data, void *section_data)
{
  POUND_DEFAULTS *dfl = section_data;
  struct locus_range range;
  int rc = parser_loop (resolver_parsetab, &dfl->resolver, dfl, &range);
#ifndef ENABLE_DYNAMIC_BACKENDS
  if (rc == PARSER_OK)
    conf_error_at_locus_range (&range, "%s",
			       "section ignored: "
			       "pound compiled without support "
			       "for dynamic backends");
#endif
  return rc;
}

static PARSER_TABLE top_level_parsetab[] = {
  {
    .name = "IncludeDir",
    .parser = parse_includedir
  },
  {
    .name = "User",
    .parser = assign_string,
    .data = &user
  },
  {
    .name = "Group",
    .parser = assign_string,
    .data = &group
  },
  {
    .name = "RootJail",
    .parser = assign_string,
    .data = &root_jail
  },
  {
    .name = "Daemon",
    .parser = assign_bool,
    .data = &daemonize
  },
  {
    .name = "Supervisor",
    .parser = assign_bool,
    .data = &enable_supervisor
  },
  {
    .name = "WorkerMinCount",
    .parser = assign_unsigned,
    .data = &worker_min_count
  },
  {
    .name = "WorkerMaxCount",
    .parser = assign_unsigned,
    .data = &worker_max_count
  },
  {
    .name = "Threads",
    .parser = parse_threads_compat
  },
  {
    .name = "WorkerIdleTimeout",
    .parser = assign_timeout,
    .data = &worker_idle_timeout
  },
  {
    .name = "Grace",
    .parser = assign_timeout,
    .data = &grace
  },
  {
    .name = "LogFacility",
    .parser = assign_log_facility,
    .off = offsetof (POUND_DEFAULTS, facility)
  },
  {
    .name = "LogLevel",
    .parser = parse_log_level,
    .off = offsetof (POUND_DEFAULTS, log_level)
  },
  {
    .name = "LogFormat",
    .parser = parse_log_format
  },
  {
    .name = "LogTag",
    .parser = assign_string,
    .data = &syslog_tag
  },
  {
    .name = "Alive",
    .parser = assign_timeout,
    .data = &alive_to
  },
  {
    .name = "Client",
    .parser = assign_timeout,
    .off = offsetof (POUND_DEFAULTS, clnt_to)
  },
  {
    .name = "TimeOut",
    .parser = assign_timeout,
    .off = offsetof (POUND_DEFAULTS, be_to)
  },
  {
    .name = "WSTimeOut",
    .parser = assign_timeout,
    .off = offsetof (POUND_DEFAULTS, ws_to)
  },
  {
    .name = "ConnTO",
    .parser = assign_timeout,
    .off = offsetof (POUND_DEFAULTS, be_connto)
  },
  {
    .name = "Balancer",
    .parser = parse_balancer,
    .off = offsetof (POUND_DEFAULTS, balancer_algo)
  },
  {
    .name = "HeaderOption",
    .parser = parse_header_options,
    .off = offsetof (POUND_DEFAULTS, header_options)
  },
  {
    .name = "ECDHCurve",
    .parser = parse_ECDHCurve
  },
  {
    .name = "SSLEngine",
    .parser = parse_SSLEngine
  },
  {
    .name = "Control",
    .parser = parse_control
  },
  {
    .name = "Anonymise",
    .parser = int_set_one,
    .data = &anonymise
  },
  {
    .name = "Anonymize",
    .type = KWT_ALIAS
  },
  {
    .name = "Service",
    .parser = parse_service,
    .data = &services
  },
  {
    .name = "Backend",
    .parser = parse_named_backend,
    .off = offsetof (POUND_DEFAULTS, named_backend_table)
  },
  {
    .name = "ListenHTTP",
    .parser = parse_listen_http,
    .data = &listeners
  },
  {
    .name = "ListenHTTPS",
    .parser = parse_listen_https,
    .data = &listeners
  },
  {
    .name = "ACL",
    .parser = parse_named_acl
  },
  {
    .name = "PidFile",
    .parser = assign_string,
    .data = &pid_name
  },
  {
    .name = "BackendStats",
    .parser = assign_bool,
    .data = &enable_backend_stats
  },
  {
    .name = "ForwardedHeader",
    .parser = assign_string,
    .data = &forwarded_header
  },
  {
    .name = "TrustedIP",
    .parser = assign_acl,
    .data = &trusted_ips
  },
  {
    .name = "CombineHeaders",
    .parser = parse_combine_headers
  },
  {
    .name = "RegexType",
    .parser = assign_regex_type,
    .off = offsetof (POUND_DEFAULTS, re_type),
  },
  {
    .name = "Resolver",
    .parser = parse_resolver
  },
  /* Backward compatibility. */
  {
    .name = "IgnoreCase",
    .parser = assign_bool,
    .off = offsetof (POUND_DEFAULTS, ignore_case),
    .deprecated = 1,
    .message = "use the -icase matching directive flag to request case-insensitive comparison"
  },

  { NULL }
};

static int
str_is_ipv4 (const char *addr)
{
  int c;
  int dot_count;
  int digit_count;

  dot_count = 0;
  digit_count = 0;
  for (; (c = *addr) != 0; addr++)
    {
      if (c == '.')
	{
	  if (++dot_count > 4)
	    return 0;
	  digit_count = 0;
	}
      else if (!(isdigit (c) && ++digit_count <= 3))
	return 0;
    }

  return dot_count == 3;
}

static int
str_is_ipv6 (const char *addr)
{
  int c;
  int col_count = 0; /* Number of colons */
  int dcol = 0;      /* Did we encounter a double-colon? */
  int dig_count = 0; /* Number of digits in the last group */

  for (; (c = *addr) != 0; addr++)
    {
      if (!isascii (c))
	return 0;
      else if (isxdigit (c))
	{
	  if (++dig_count > 4)
	    return 0;
	}
      else if (c == ':')
	{
	  if (col_count && dig_count == 0 && ++dcol > 1)
	    return 0;
	  if (++col_count > 7)
	    return 0;
	  dig_count = 0;
	}
      else
	return 0;
    }
  return col_count == 7 || dcol;
}

static int
str_is_ip (const char *addr)
{
  int c;
  int dot = 0;
  for (; (c = *addr) != 0 && isascii (c); addr++)
    {
      if (!isascii (c))
	break;
      else if (isxdigit (c))
	return str_is_ipv6 (addr);
      else if (c == dot)
	return str_is_ipv4 (addr);
      else if (isdigit (c))
	dot = '.';
      else
	break;
    }
  return 0;
}

void
backend_matrix_to_regular (struct be_matrix *mtx, struct addrinfo *addr,
			   struct be_regular *reg)
{
  memset (reg, 0, sizeof (*reg));
  reg->addr = *addr;

  switch (reg->addr.ai_family)
    {
    case AF_INET:
      ((struct sockaddr_in *)reg->addr.ai_addr)->sin_port = mtx->port;
      break;

    case AF_INET6:
      ((struct sockaddr_in6 *)reg->addr.ai_addr)->sin6_port = mtx->port;
      break;
    }

  reg->alive = 1;
  reg->to = mtx->to;
  reg->conn_to = mtx->conn_to;
  reg->ws_to = mtx->ws_to;
  reg->ctx = mtx->ctx;
  reg->servername = mtx->servername;
}

static int
backend_resolve (BACKEND *be)
{
  struct addrinfo addr;
  struct be_regular reg;
  char *hostname = be->v.mtx.hostname;

  if (resolve_address (hostname, &be->locus, be->v.mtx.family, &addr))
    return -1;

  backend_matrix_to_regular (&be->v.mtx, &addr, &reg);
  free (hostname);
  be->v.reg = reg;
  be->be_type = BE_REGULAR;
  be->refcount = 1;
  return 0;
}

static int
backend_finalize (BACKEND *be, void *data)
{
  if (be->be_type == BE_BACKEND_REF)
    {
      NAMED_BACKEND_TABLE *tab = data;
      NAMED_BACKEND *nb;

      nb = named_backend_retrieve (tab, be->v.be_name);
      if (!nb)
	{
	  logmsg (LOG_ERR, "%s: named backend %s is not declared",
		  be->locus_str, be->v.be_name);
	  return -1;
	}
      free (be->v.be_name);
      be->be_type = BE_MATRIX;
      be->v.mtx = nb->bemtx;
      /* Hostname will be freed after resolving backend to be_regular.
	 FIXME: use STRING_REF? */
      be->v.mtx.hostname = xstrdup (be->v.mtx.hostname);
      if (be->priority == -1)
	be->priority = nb->priority;
      if (be->disabled == -1)
	be->disabled = nb->disabled;
    }

  if (be->be_type == BE_MATRIX)
    {
      if (!be->v.mtx.hostname)
	{
	  conf_error_at_locus_range (&be->locus, "%s",
				     "Backend missing Address declaration");
	  return -1;
	}

      if (be->v.mtx.hostname[0] == '/' || str_is_ip (be->v.mtx.hostname))
	be->v.mtx.resolve_mode = bres_immediate;

      if (be->v.mtx.port == 0)
	{
	  be->v.mtx.port = htons (be->v.mtx.ctx == NULL ? 80 : 443);
	}
      else if (be->v.mtx.hostname[0] == '/')
	{
	  conf_error_at_locus_range (&be->locus,
				     "Port is not applicable to this address family");
	  return -1;
	}

      if (be->v.mtx.resolve_mode == bres_immediate)
	{
	  if (backend_resolve (be))
	    return -1;
	}
      else
	{
#ifdef ENABLE_DYNAMIC_BACKENDS
	  if (feature_is_set (FEATURE_DNS))
	    {
	      backend_matrix_init (be);
	    }
	  else
	    {
	      conf_error_at_locus_range (&be->locus,
					 "Dynamic backend creation is not "
					 "available: disabled by -Wno-dns");
	      return 1;
	    }
#else
	  conf_error_at_locus_range (&be->locus,
				     "Dynamic backend creation is not "
				     "available: pound compiled without "
				     "support for dynamic backends");
	  return 1;

#endif
	}
    }
  return 0;
}

/*
 * Fix-up password file structures for use in restricted chroot
 * environment.
 */
static int
cond_pass_file_fixup (SERVICE_COND *cond)
{
  int rc = 0;

  switch (cond->type)
    {
    case COND_BASIC_AUTH:
      if (cond->pwfile.filename[0] == '/')
	{
	  if (root_jail)
	    {
	      /* Split file name into directory and base name, */
	      char *p = strrchr (cond->pwfile.filename, '/');
	      if (p != NULL)
		{
		  char *dir = cond->pwfile.filename;
		  *p++ = 0;
		  cond->pwfile.filename = xstrdup (p);
		  if ((cond->pwfile.wd = workdir_get (dir)) == NULL)
		    {
		      conf_error_at_locus_range (&cond->pwfile.locus,
						 "can't open directory %s: %s",
						 dir,
						 strerror (errno));
		      free (dir);
		      rc = -1;
		      break;
		    }
		  free (dir);
		}
	    }
	}
      else
	{
	  WORKDIR *wd = get_include_wd_at_locus_range (&cond->pwfile.locus);
	  if (!wd)
	    {
	      rc = -1;
	      break;
	    }
	  cond->pwfile.wd = workdir_ref (wd);
	}
      break;

    case COND_BOOL:
      {
	SERVICE_COND *subcond;
	SLIST_FOREACH (subcond, &cond->bool.head, next)
	  {
	    if ((rc = cond_pass_file_fixup (subcond)) != 0)
	      break;
	  }
      }
      break;

    default:
      break;
    }
  return rc;
}

static int
rule_pass_file_fixup (REWRITE_RULE *rule)
{
  int rc = 0;
  do
    {
      if ((rc = cond_pass_file_fixup (&rule->cond)) != 0)
	break;
    }
  while ((rule = rule->iffalse) != NULL);
  return rc;
}

static int
pass_file_fixup (REWRITE_RULE_HEAD *head)
{
  REWRITE_RULE *rule;
  int rc = 0;

  SLIST_FOREACH (rule, head, next)
    {
      if ((rc = rule_pass_file_fixup (rule)) != 0)
	break;
    }
  return rc;
}

static int
service_pass_file_fixup (SERVICE *svc, void *data)
{
  if (cond_pass_file_fixup (&svc->cond))
    return -1;
  return pass_file_fixup (&svc->rewrite[REWRITE_REQUEST]);
}

static int
listener_pass_file_fixup (LISTENER *lstn, void *data)
{
  return pass_file_fixup (&lstn->rewrite[REWRITE_REQUEST]);
}

int
parse_config_file (char const *file, int nosyslog)
{
  int res = -1;
  POUND_DEFAULTS pound_defaults = {
    .log_level = 1,
    .facility = LOG_DAEMON,
    .clnt_to = 10,
    .be_to = 15,
    .ws_to = 600,
    .be_connto = 15,
    .ignore_case = 0,
    .re_type = GENPAT_POSIX,
    .header_options = HDROPT_FORWARDED_HEADERS | HDROPT_SSL_HEADERS,
    .balancer_algo = BALANCER_ALGO_RANDOM,
    .resolver = RESOLVER_CONFIG_INITIALIZER
  };

  named_backend_table_init (&pound_defaults.named_backend_table);
  compile_canned_formats ();
  if ((include_wd = workdir_get (NULL)) == NULL)
    {
      logmsg (LOG_ERR, "can't open cwd: %s", strerror (errno));
      return -1;
    }
  res = push_input (file);

  /* Make sure an attempt to open include_dir will be made if needed. */
  workdir_unref (include_wd);
  include_wd = NULL;

  if (res == 0)
    {
      res = parser_loop (top_level_parsetab, &pound_defaults, &pound_defaults, NULL);
      if (res == 0)
	{
	  if (cur_input)
	    return -1;

#ifdef ENABLE_DYNAMIC_BACKENDS
	  resolver_set_config (&pound_defaults.resolver);
#endif
	  if (foreach_backend (backend_finalize,
			       &pound_defaults.named_backend_table))
	    return -1;
	  if (worker_min_count > worker_max_count)
	    abend ("WorkerMinCount is greater than WorkerMaxCount");
	  if (!nosyslog)
	    log_facility = pound_defaults.facility;

	  if (foreach_listener (listener_pass_file_fixup, NULL)
	      || foreach_service (service_pass_file_fixup, NULL))
	    return -1;

	  workdir_unref (include_wd);
	}
    }
  named_backend_table_free (&pound_defaults.named_backend_table);
  /* Make sure include_wd doesn't get dangling after cleanup. */
  if (include_wd && include_wd->refcount == 0)
    include_wd = NULL;
  /* Remove unreferenced wd's and resolve CWD */
  if (workdir_cleanup ())
    res = -1;
  return res;
}

enum
  {
    F_OFF,
    F_ON,
    F_DFL
  };

struct pound_feature
{
  char *name;
  char *descr;
  int enabled;
  void (*setfn) (int, char const *);
};

static void
set_include_dir (int enabled, char const *val)
{
  if (enabled)
    {
      struct stat st;
      if (val && (*val == 0 || strcmp (val, ".") == 0))
	val = NULL;
      else if (stat (val, &st))
	{
	  logmsg (LOG_ERR, "include-dir: can't stat %s: %s", val, strerror (errno));
	  exit (1);
	}
      else if (!S_ISDIR (st.st_mode))
	{
	  logmsg (LOG_ERR, "include-dir: %s is not a directory", val);
	  exit (1);
	}
      include_dir = val;
    }
  else
    include_dir = NULL;
}

static struct pound_feature feature[] = {
  [FEATURE_DNS] = {
    .name = "dns",
    .descr = "resolve host names found in configuration file (default)",
    .enabled = F_ON
  },
  [FEATURE_INCLUDE_DIR] = {
    .name = "include-dir",
    .descr = "include file directory",
    .enabled = F_DFL,
    .setfn = set_include_dir
  },
  [FEATURE_WARN_DEPRECATED] = {
    .name = "warn-deprecated",
    .descr = "warn if deprecated configuration statements are used (default)",
    .enabled = F_DFL,
  },
  { NULL }
};

int
feature_is_set (int f)
{
  return feature[f].enabled;
}

static int
feature_set (char const *name)
{
  int i, enabled = F_ON;
  size_t len;
  char *val;

  if ((val = strchr (name, '=')) != NULL)
    {
      len = val - name;
      val++;
    }
  else
    len = strlen (name);

  if (val == NULL && strncmp (name, "no-", 3) == 0)
    {
      name += 3;
      len -= 3;
      enabled = F_OFF;
    }

  if (*name)
    {
      for (i = 0; feature[i].name; i++)
	{
	  if (strlen (feature[i].name) == len &&
	      memcmp (feature[i].name, name, len) == 0)
	    {
	      if (feature[i].setfn)
		feature[i].setfn (enabled, val);
	      else if (val)
		break;
	      feature[i].enabled = enabled;
	      return 0;
	    }
	}
    }
  return -1;
}

struct string_value pound_settings[] = {
  { "Configuration file",  STRING_CONSTANT, { .s_const = POUND_CONF } },
  { "Include directory",   STRING_CONSTANT, { .s_const = SYSCONFDIR } },
  { "PID file",   STRING_CONSTANT,  { .s_const = POUND_PID } },
  { "Buffer size",STRING_INT, { .s_int = MAXBUF } },
  { "Regex types", STRING_CONSTANT, { .s_const = "POSIX"
#if HAVE_LIBPCRE == 1
				       ", PCRE"
#elif HAVE_LIBPCRE == 2
				       ", PCRE2"
#endif
    }
  },
  { "Dynamic backends", STRING_CONSTANT, { .s_const =
#if ENABLE_DYNAMIC_BACKENDS
					  "enabled"
#else
					  "disabled"
#endif
    }
  },
#if ! SET_DH_AUTO
  { "DH bits",         STRING_INT, { .s_int = DH_LEN } },
  { "RSA regeneration interval", STRING_INT, { .s_int = T_RSA_KEYS } },
#endif
  { NULL }
};

void
print_help (void)
{
  int i;

  printf ("usage: %s [-FVcehv] [-W [no-]FEATURE] [-f FILE] [-p FILE]\n", progname);
  printf ("HTTP/HTTPS reverse-proxy and load-balancer\n");
  printf ("\nOptions are:\n\n");
  printf ("   -c               check configuration file syntax and exit\n");
  printf ("   -e               print errors on stderr (implies -F)\n");
  printf ("   -F               remain in foreground after startup\n");
  printf ("   -f FILE          read configuration from FILE\n");
  printf ("                    (default: %s)\n", POUND_CONF);
  printf ("   -p FILE          write PID to FILE\n");
  printf ("                    (default: %s)\n", POUND_PID);
  printf ("   -V               print program version, compilation settings, and exit\n");
  printf ("   -v               print log messages to stdout/stderr during startup\n");
  printf ("   -W [no-]FEATURE  enable or disable optional feature\n");
  printf ("\n");
  printf ("FEATUREs are:\n");
  for (i = 0; feature[i].name; i++)
    printf ("   %-16s %s\n", feature[i].name, feature[i].descr);
  printf ("\n");
  printf ("Report bugs and suggestions to <%s>\n", PACKAGE_BUGREPORT);
#ifdef PACKAGE_URL
  printf ("%s home page: <%s>\n", PACKAGE_NAME, PACKAGE_URL);
#endif
}

void
config_parse (int argc, char **argv)
{
  int c;
  int check_only = 0;
  char *conf_name = POUND_CONF;
  char *pid_file_option = NULL;
  int foreground_option = 0;
  int stderr_option = 0;

  set_progname (argv[0]);

  while ((c = getopt (argc, argv, "ceFf:hp:VvW:")) > 0)
    switch (c)
      {
      case 'c':
	check_only = 1;
	break;

      case 'e':
	stderr_option = foreground_option = 1;
	break;

      case 'F':
	foreground_option = 1;
	break;

      case 'f':
	conf_name = optarg;
	break;

      case 'h':
	print_help ();
	exit (0);

      case 'p':
	pid_file_option = optarg;
	break;

      case 'V':
	print_version (pound_settings);
	exit (0);

      case 'v':
	print_log = 1;
	break;

      case 'W':
	if (feature_set (optarg))
	  {
	    logmsg (LOG_ERR, "invalid feature name: %s", optarg);
	    exit (1);
	  }
	break;

      default:
	exit (1);
      }

  if (optind < argc)
    {
      logmsg (LOG_ERR, "unknown extra arguments (%s...)", argv[optind]);
      exit (1);
    }

  if (parse_config_file (conf_name, stderr_option))
    exit (1);

  if (check_only)
    {
      logmsg (LOG_INFO, "Config file %s is OK", conf_name);
      exit (0);
    }

  if (SLIST_EMPTY (&listeners))
    abend ("no listeners defined");

  if (pid_file_option)
    pid_name = pid_file_option;

  if (foreground_option)
    daemonize = 0;

  if (daemonize)
    {
      if (log_facility == -1)
	log_facility = LOG_DAEMON;
    }
}<|MERGE_RESOLUTION|>--- conflicted
+++ resolved
@@ -4252,14 +4252,7 @@
     }
 
   range.end = last_token_locus_range ()->beg;
-<<<<<<< HEAD
-  svc->locus = format_locus_str (&range);
-
-  svc->tot_pri = 1;
-  svc->max_pri = 1;
-=======
   svc->locus_str = format_locus_str (&range);
->>>>>>> 60b12f48
 
   /* Create ACME backend */
   XZALLOC (be);
@@ -5701,22 +5694,11 @@
   /* Register listener in the global listener list */
   SLIST_PUSH (&listeners, lst, next);
 
-<<<<<<< HEAD
-  /* Create service */
-  XZALLOC (svc);
-  lst->locus = format_locus_str (&range);
-  SLIST_INIT (&svc->backends);
-  svc->sess_type = SESS_NONE;
-  pthread_mutex_init (&svc->mut, NULL);
-  svc->tot_pri = 1;
-  svc->max_pri = 1;
-=======
   /* Create service; there'll be only one backend so the balancing algorithm
      doesn't really matter. */
   svc = new_service (BALANCER_ALGO_RANDOM);
   lst->locus_str = format_locus_str (&range);
 
->>>>>>> 60b12f48
   /* Register service in the listener */
   SLIST_PUSH (&lst->services, svc, next);
 
