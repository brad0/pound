--- conflicted
+++ resolved
@@ -24,11 +24,7 @@
 
 #if ! SET_DH_AUTO
 static void init_rsa (void);
-<<<<<<< HEAD
-static void do_RSAgen (void *, const struct timespec *);
-=======
 static void do_RSAgen (enum job_ctl, void *, const struct timespec *);
->>>>>>> 60b12f48
 #endif
 
 /* Periodic jobs */
@@ -730,8 +726,6 @@
     }
 }
 
-<<<<<<< HEAD
-=======
 BACKEND *
 service_lb_select_backend (SERVICE *svc)
 {
@@ -772,7 +766,6 @@
     }
 }
 
->>>>>>> 60b12f48
 /*
  * Find backend by session key.  If no session with the given key is found,
  * create one and associate it with a randomly selected backend.
@@ -938,11 +931,7 @@
 
   pthread_mutex_lock (&svc->mut);
 
-<<<<<<< HEAD
-  if (svc->tot_pri > 0)
-=======
   if (service_has_backends (svc))
->>>>>>> 60b12f48
     {
       switch (svc->sess_type)
 	{
@@ -987,17 +976,9 @@
 
       if (!res)
 	res = service_lb_select_backend (svc);
-<<<<<<< HEAD
+      backend_ref (res);
     }
   
-  if (!res)
-    res = svc->emergency;
-
-=======
-      backend_ref (res);
-    }
-  
->>>>>>> 60b12f48
   pthread_mutex_unlock (&svc->mut);
 
   return res;
@@ -2215,11 +2196,6 @@
       if (json_object_set (obj, "name",
 			   svc->name ? json_new_string (svc->name) : json_new_null ())
 	  || json_object_set (obj, "enabled", json_new_bool (!svc->disabled))
-<<<<<<< HEAD
-	  || json_object_set (obj, "tot_pri", json_new_integer (svc->tot_pri))
-	  || json_object_set (obj, "max_pri", json_new_integer (svc->max_pri))
-=======
->>>>>>> 60b12f48
 	  || json_object_set (obj, "session_type", json_new_string (typename ? typename : "UNKNOWN"))
 	  || json_object_set (obj, "sessions", service_session_serialize (svc))
 	  || json_object_set (obj, "backends", backends_serialize (&svc->backends)))
